# Licensed under the Apache License, Version 2.0 (the "License");
# you may not use this file except in compliance with the License.
# You may obtain a copy of the License at
#
# http://www.apache.org/licenses/LICENSE-2.0
#
# Unless required by applicable law or agreed to in writing, software
# distributed under the License is distributed on an "AS IS" BASIS,
# WITHOUT WARRANTIES OR CONDITIONS OF ANY KIND, either express or implied.
# See the License for the specific language governing permissions and
# limitations under the License.

aizhamal:
  name: Aizhamal Nurmamat kyzy
  email: aizhamal@google.com
  twitter: iamaijamal
aljoscha:
  name: Aljoscha Krettek
  email: aljoscha@apache.org
  twitter: aljoscha
altay:
  name: Ahmet Altay
  email: altay@apache.org
angoenka:
  name: Ankur Goenka
  email: goenka@apache.org
anton:
  name: Anton Kedin
  email: anton@apache.org
ccy:
  name: Charles Chen
  email: ccy@apache.org
chadrik:
  name: Chad Dombrova
  email: chadrik@apache.org
chamikara:
  name: Chamikara Jayalath
  email: chamikara@apache.org
davor:
  name: Davor Bonaci
  email: davor@apache.org
  twitter: BonaciDavor
dhalperi:
  name: Dan Halperin
  email: dhalperi@apache.org
  twitter:
fjp:
  name: Frances Perry
  email: frances@apache.org
  twitter: francesjperry
harshithdwivedi:
  name: Harshit Dwivedi
  email: harshithdwivedi@gmail.com
  twitter: harshithdwivedi
heejong:
  name: Heejong Lee
  email: heejong@apache.org
henryken:
  name: Henry Suryawirawan
  email: henry.ken@gmail.com
  twitter: henry_ken
iemejia:
  name: Ismaël Mejía
  email: iemejia@apache.org
  twitter: iemejia
jamesmalone:
  name: James Malone
  email: jamesmalone@apache.org
  twitter: chimerasaurus
jesseanderson:
  name: Jesse Anderson
  twitter: jessetanderson
jphalip:
  name: Julien Phalip
  email: jphalip@google.com
  twitter: julienphalip
klk:
  name: Kenneth Knowles
  email: kenn@apache.org
  twitter: KennKnowles
lkuligin:
  name: Leonid Kuligin
  email: kuligin@google.com
  twitter: lkulighin
markliu:
  name: Mark Liu
  email: markliu@apache.org
  twitter:
ardagan:
  name: Mikhail Gryzykhin
  email: mikhail@apache.org
  twitter:
robertwb:
  name: Robert Bradshaw
  email: robertwb@apache.org
  twitter:
takidau:
  name: Tyler Akidau
  email: takidau@apache.org
  twitter: takidau
tgroh:
  name: Thomas Groh
  email: tgroh@google.com
thw:
  name: Thomas Weise
  email: thw@apache.org
  twitter: thweise
jkff:
  name: Eugene Kirpichov
  email: ekirpichov@gmail.com
  twitter:
jbonofre:
  name: Jean-Baptiste Onofré
  email: jbonofre@apache.org
  twitter: jbonofre
ianand:
  name: Anand Iyer
  email: ianand@google.com
  twitter:
aromanenko:
  name: Alexey Romanenko
  email: aromanenko@apache.org
  twitter: alexromdev
pabloem:
  name: Pablo Estrada
  email: pabloem@apache.org
  twitter: polecitoem
rfernand:
  name: Rafael Fernández
  email: rfernand@google.com
mbaetens:
  name: Matthias Baetens
  email: baetensmatthias@gmail.com
  twitter: matthiasbaetens
rez:
  name: Reza Rokni
  email: rez@google.com
  twitter: rarokni
ttanay:
  name: Tanay Tummalapalli
  email: ttanay100@gmail.com
  twitter: ttanay100
udim:
  name: Udi Meiri
  email: udim@apache.org
  twitter: udim
boyuanzz:
  name: Boyuan Zhang
  email: boyuanz@apache.org
  twitter:
amaliujia:
  name: Rui Wang
  email: amaliujia@apache.org
  twitter:
mxm:
  name: Maximilian Michels
  email: mxm@apache.org
  twitter: stadtlegende
pedro:
  name: Pedro Galvan
  email: pedro@sg.com.mx
  twitter: pedrogk
rionmonster:
  name: Rion Williams
  email: rionmonster@gmail.com
  twitter: rionmonster
saavannanavati:
  name: Saavan Nanavati
  email: saavan.nanavati@utexas.edu
  twitter:
bhulette:
  name: Brian Hulette
  email: bhulette@apache.org
  twitter: BrianHulette
lostluck:
  name: Robert Burke
  email: lostluck@apache.org
<<<<<<< HEAD
  twitter: lostluck
=======
  twitter: lostluck
tvalentyn:
  name: Valentyn Tymofieiev
  email: tvalentyn@apache.org
  twitter:
apilloud:
  name: Andrew Pilloud
  email: apilloud@apache.org
  twitter:
ibzib:
  name: Kyle Weaver
  email: ibzib@apache.org
  twitter:
danoliveira:
  name: Daniel Oliviera
  email: danoliveira@apache.org
  twitter:
robinyq:
  name: Robin Qiu
  email: robinyq@apache.org
  twitter:
markzeng:
  name: Mark Zeng
  email:
  twitter:
yifanzou:
  name: Yifan Zou
  email: yifanzou@apache.org
  twitter:

arturkhanin:
  name: Artur Khanin
  email: artur.khanin@akvelon.com
  twitter:
ilyakozyrev:
  name: Ilya Kozyrev
  email: ilya.kozyrev@akvelon.com
  twitter:
alexkosolapov:
  name: Alex Kosolapov
  email: alex.kosolapov@akvelon.com
  twitter:
>>>>>>> b10590cc
<|MERGE_RESOLUTION|>--- conflicted
+++ resolved
@@ -175,9 +175,6 @@
 lostluck:
   name: Robert Burke
   email: lostluck@apache.org
-<<<<<<< HEAD
-  twitter: lostluck
-=======
   twitter: lostluck
 tvalentyn:
   name: Valentyn Tymofieiev
@@ -219,5 +216,4 @@
 alexkosolapov:
   name: Alex Kosolapov
   email: alex.kosolapov@akvelon.com
-  twitter:
->>>>>>> b10590cc
+  twitter: