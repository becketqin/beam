---
title: "Container environments"
---
<!--
Licensed under the Apache License, Version 2.0 (the "License");
you may not use this file except in compliance with the License.
You may obtain a copy of the License at

http://www.apache.org/licenses/LICENSE-2.0

Unless required by applicable law or agreed to in writing, software
distributed under the License is distributed on an "AS IS" BASIS,
WITHOUT WARRANTIES OR CONDITIONS OF ANY KIND, either express or implied.
See the License for the specific language governing permissions and
limitations under the License.
-->

# Container environments

The Beam SDK runtime environment can be [containerized](https://www.docker.com/resources/what-container) with [Docker](https://www.docker.com/) to isolate it from other runtime systems. To learn more about the container environment, read the Beam [SDK Harness container contract](https://s.apache.org/beam-fn-api-container-contract).

Prebuilt SDK container images are released per supported language during Beam releases and pushed to [Docker Hub](https://hub.docker.com/search?q=apache%2Fbeam&type=image).

## Custom containers

You may want to customize container images for many reasons, including:

* Pre-installing additional dependencies
* Launching third-party software in the worker environment
* Further customizing the execution environment

 This guide describes how to create and use customized containers for the Beam SDK.

### Prerequisites

* This guide requires building images using Docker. [Install Docker locally](https://docs.docker.com/get-docker/). Some CI/CD platforms like [Google Cloud Build](https://cloud.google.com/cloud-build/docs/building/build-containers) also provide the ability to build images using Docker.
* For remote execution engines/runners, have a container registry to host your custom container image. Options include [Docker Hub](https://hub.docker.com/) or a "self-hosted" repository, including cloud-specific container registries like [Google Container Registry](https://cloud.google.com/container-registry) (GCR) or [Amazon Elastic Container Registry](https://aws.amazon.com/ecr/) (ECR). Make sure your registry can be accessed by your execution engine or runner.
<<<<<<< HEAD

>  **NOTE**: On Nov 20, 2020, Docker Hub put [rate limits](https://www.docker.com/increase-rate-limits) into effect for anonymous and free authenticated use, which may impact larger pipelines that pull containers several times.

For optimal user experience, we also recommend you use the latest released version of Beam.

### Building and pushing custom containers

Beam [SDK container images](https://hub.docker.com/search?q=apache%2Fbeam&type=image) are built from Dockerfiles checked into the [Github](https://github.com/apache/beam) repository and published to Docker Hub for every release. You can build customized containers in one of two ways:

1. **[Writing a new](#writing-new-dockerfiles) Dockerfile based on a released container image**. This is sufficient for simple additions to the image, such as adding artifacts or environment variables.
2. **[Modifying](#modifying-dockerfiles) a source Dockerfile in [Beam](https://github.com/apache/beam)**. This method requires building from Beam source but allows for greater customization of the container (including replacement of artifacts or base OS/language versions).

#### Writing a new Dockerfile based on an existing published container image {#writing-new-dockerfiles}

1. Create a new Dockerfile that designates a base image using the [FROM instruction](https://docs.docker.com/engine/reference/builder/#from).

```
FROM apache/beam_python3.7_sdk:2.25.0

ENV FOO=bar
COPY /src/path/to/file /dest/path/to/file/
```

This `Dockerfile` uses the prebuilt Python 3.7 SDK container image [`beam_python3.7_sdk`](https://hub.docker.com/r/apache/beam_python3.7_sdk) tagged at (SDK version) `2.25.0`, and adds an additional environment variable and file to the image.


2. [Build](https://docs.docker.com/engine/reference/commandline/build/) and [push](https://docs.docker.com/engine/reference/commandline/push/) the image using Docker.

  ```
  export BASE_IMAGE="apache/beam_python3.7_sdk:2.25.0"
  export IMAGE_NAME="myremoterepo/mybeamsdk"
  export TAG="latest"

  # Optional - pull the base image into your local Docker daemon to ensure
  # you have the most up-to-date version of the base image locally.
  docker pull "${BASE_IMAGE}"

  docker build -f Dockerfile -t "${IMAGE_NAME}:${TAG}" .
  ```

3. If your runner is running remotely, retag and [push](https://docs.docker.com/engine/reference/commandline/push/) the image to the appropriate repository.

  ```
  docker push "${IMAGE_NAME}:${TAG}"
  ```

4. After pushing a container image, verify the remote image ID and digest matches the local image ID and digest, output from `docker build` or `docker images`.

#### Modifying a source Dockerfile in Beam {#modifying-dockerfiles}

This method requires building image artifacts from Beam source. For additional instructions on setting up your development environment, see the [Contribution guide](/contribute/#development-setup).

>**NOTE**: It is recommended that you start from a stable release branch (`release-X.XX.X`) corresponding to the same version of the SDK to run your pipeline. Differences in SDK version may result in unexpected errors.

1. Clone the `beam` repository.

  ```
  export BEAM_SDK_VERSION="2.26.0"
  git clone https://github.com/apache/beam.git
  cd beam

  # Save current directory as working directory
  export BEAM_WORKDIR=$PWD

  git checkout origin/release-$BEAM_SDK_VERSION
  ```

2. Customize the `Dockerfile` for a given language, typically `sdks/<language>/container/Dockerfile` directory (e.g. the [Dockerfile for Python](https://github.com/apache/beam/blob/master/sdks/python/container/Dockerfile). If you're adding dependencies from [PyPI](https://pypi.org/), use [`base_image_requirements.txt`](https://github.com/apache/beam/blob/master/sdks/python/container/base_image_requirements.txt) instead.

3. Return to the root Beam directory and run the Gradle `docker` target for your image.

  ```
  cd $BEAM_WORKDIR

  # The default repository of each SDK
  ./gradlew :sdks:java:container:java8:docker
  ./gradlew :sdks:java:container:java11:docker
  ./gradlew :sdks:go:container:docker
  ./gradlew :sdks:python:container:py36:docker
  ./gradlew :sdks:python:container:py37:docker
  ./gradlew :sdks:python:container:py38:docker

  # Shortcut for building all Python SDKs
  ./gradlew :sdks:python:container buildAll
  ```

4. Verify the images you built were created by running `docker images`.

  ```
  $> docker images --digests
  REPOSITORY                         TAG                  DIGEST                   IMAGE ID         CREATED           SIZE
  apache/beam_java8_sdk              latest               sha256:...               ...              1 min ago         ...
  apache/beam_java11_sdk             latest               sha256:...               ...              1 min ago         ...
  apache/beam_python3.6_sdk          latest               sha256:...               ...              1 min ago         ...
  apache/beam_python3.7_sdk          latest               sha256:...               ...              1 min ago         ...
  apache/beam_python3.8_sdk          latest               sha256:...               ...              1 min ago         ...
  apache/beam_go_sdk                 latest               sha256:...               ...              1 min ago         ...
  ```

5. If your runner is running remotely, retag the image and [push](https://docs.docker.com/engine/reference/commandline/push/) the image to your repository. You can skip this step if you provide a custom repo/tag as [additional parameters](#additional-build-parameters).

  ```
  export BEAM_SDK_VERSION="2.26.0"
  export IMAGE_NAME="gcr.io/my-gcp-project/beam_python3.7_sdk"
  export TAG="${BEAM_SDK_VERSION}-custom"

  docker tag apache/beam_python3.7_sdk "${IMAGE_NAME}:${TAG}"
  docker push "${IMAGE_NAME}:${TAG}"
  ```

6. After pushing a container image, verify the remote image ID and digest matches the local image ID and digest output from `docker_images --digests`.

#### Additional build parameters{#additional-build-parameters}

The docker Gradle task defines a default image repository and [tag](https://docs.docker.com/engine/reference/commandline/tag/) is the SDK version defined at [gradle.properties](https://github.com/apache/beam/blob/master/gradle.properties). The default repository is the Docker Hub `apache` namespace, and the default tag is the [SDK version](https://github.com/apache/beam/blob/master/gradle.properties) defined at gradle.properties.

You can specify a different repository or tag for built images by providing parameters to the build task. For example:

```
./gradlew :sdks:python:container:py36:docker -Pdocker-repository-root="example-repo" -Pdocker-tag="2.26.0-custom"
```

builds the Python 3.6 container and tags it as `example-repo/beam_python3.6_sdk:2.26.0-custom`.

From Beam 2.21.0 and later, a `docker-pull-licenses` flag was introduced to add licenses/notices for third party dependencies to the docker images. For example:

```
./gradlew :sdks:java:container:java8:docker -Pdocker-pull-licenses
```
creates a Java 8 SDK image with appropriate licenses in `/opt/apache/beam/third_party_licenses/`.

By default, no licenses/notices are added to the docker images.


## Running pipelines with custom container images {#running-pipelines}

The common method for providing a container image requires using the
PortableRunner flag `--environment_config` as supported by the Portable
Runner or by runners supported PortableRunner flags.
Other runners, such as Dataflow, support specifying containers with different flags.

{{< highlight class="runner-direct" >}}
export IMAGE="my-repo/beam_python_sdk_custom"
export TAG="X.Y.Z"
export IMAGE_URL = "${IMAGE}:${TAG}"

python -m apache_beam.examples.wordcount \
--input=/path/to/inputfile \
--output /path/to/write/counts \
--runner=PortableRunner \
--job_endpoint=embed \
--environment_type="DOCKER" \
--environment_config="${IMAGE_URL}"
{{< /highlight >}}

{{< highlight class="runner-flink-local" >}}
export IMAGE="my-repo/beam_python_sdk_custom"
export TAG="X.Y.Z"
export IMAGE_URL = "${IMAGE}:${TAG}"

# Run a pipeline using the FlinkRunner which starts a Flink job server.
python -m apache_beam.examples.wordcount \
--input=/path/to/inputfile \
--output=path/to/write/counts \
--runner=FlinkRunner \
--environment_type="DOCKER" \
--environment_config="${IMAGE_URL}"
{{< /highlight >}}

{{< highlight class="runner-spark-local" >}}
export IMAGE="my-repo/beam_python_sdk_custom"
export TAG="X.Y.Z"
export IMAGE_URL = "${IMAGE}:${TAG}"

# Run a pipeline using the SparkRunner which starts the Spark job server
python -m apache_beam.examples.wordcount \
--input=/path/to/inputfile \
--output=path/to/write/counts \
--runner=SparkRunner \
--environment_type="DOCKER" \
--environment_config="${IMAGE_URL}"
{{< /highlight >}}

{{< highlight class="runner-dataflow" >}}
export GCS_PATH="gs://my-gcs-bucket"
export GCP_PROJECT="my-gcp-project"
export REGION="us-central1"

# By default, the Dataflow runner has access to the GCR images
# under the same project.
export IMAGE="my-repo/beam_python_sdk_custom"
export TAG="X.Y.Z"
export IMAGE_URL = "${IMAGE}:${TAG}"

# Run a pipeline on Dataflow.
# This is a Python batch pipeline, so to run on Dataflow Runner V2
# you must specify the experiment "use_runner_v2"

python -m apache_beam.examples.wordcount \
  --input gs://dataflow-samples/shakespeare/kinglear.txt \
  --output "${GCS_PATH}/counts" \
  --runner DataflowRunner \
  --project $GCP_PROJECT \
  --region $REGION \
  --temp_location "${GCS_PATH}/tmp/" \
  --experiment=use_runner_v2 \
  --worker_harness_container_image=$IMAGE_URL

{{< /highlight >}}


=======

>  **NOTE**: On Nov 20, 2020, Docker Hub put [rate limits](https://www.docker.com/increase-rate-limits) into effect for anonymous and free authenticated use, which may impact larger pipelines that pull containers several times.

For optimal user experience, we also recommend you use the latest released version of Beam.

### Building and pushing custom containers

Beam [SDK container images](https://hub.docker.com/search?q=apache%2Fbeam&type=image) are built from Dockerfiles checked into the [Github](https://github.com/apache/beam) repository and published to Docker Hub for every release. You can build customized containers in one of two ways:

1. **[Writing a new](#writing-new-dockerfiles) Dockerfile based on a released container image**. This is sufficient for simple additions to the image, such as adding artifacts or environment variables.
2. **[Modifying](#modifying-dockerfiles) a source Dockerfile in [Beam](https://github.com/apache/beam)**. This method requires building from Beam source but allows for greater customization of the container (including replacement of artifacts or base OS/language versions).

#### Writing a new Dockerfile based on an existing published container image {#writing-new-dockerfiles}

1. Create a new Dockerfile that designates a base image using the [FROM instruction](https://docs.docker.com/engine/reference/builder/#from).

```
FROM apache/beam_python3.7_sdk:2.25.0

ENV FOO=bar
COPY /src/path/to/file /dest/path/to/file/
```

This `Dockerfile` uses the prebuilt Python 3.7 SDK container image [`beam_python3.7_sdk`](https://hub.docker.com/r/apache/beam_python3.7_sdk) tagged at (SDK version) `2.25.0`, and adds an additional environment variable and file to the image.


2. [Build](https://docs.docker.com/engine/reference/commandline/build/) and [push](https://docs.docker.com/engine/reference/commandline/push/) the image using Docker.

  ```
  export BASE_IMAGE="apache/beam_python3.7_sdk:2.25.0"
  export IMAGE_NAME="myremoterepo/mybeamsdk"
  export TAG="latest"

  # Optional - pull the base image into your local Docker daemon to ensure
  # you have the most up-to-date version of the base image locally.
  docker pull "${BASE_IMAGE}"

  docker build -f Dockerfile -t "${IMAGE_NAME}:${TAG}" .
  ```

3. If your runner is running remotely, retag and [push](https://docs.docker.com/engine/reference/commandline/push/) the image to the appropriate repository.

  ```
  docker push "${IMAGE_NAME}:${TAG}"
  ```

4. After pushing a container image, verify the remote image ID and digest matches the local image ID and digest, output from `docker build` or `docker images`.

#### Modifying a source Dockerfile in Beam {#modifying-dockerfiles}

This method requires building image artifacts from Beam source. For additional instructions on setting up your development environment, see the [Contribution guide](/contribute/#development-setup).

>**NOTE**: It is recommended that you start from a stable release branch (`release-X.XX.X`) corresponding to the same version of the SDK to run your pipeline. Differences in SDK version may result in unexpected errors.

1. Clone the `beam` repository.

  ```
  export BEAM_SDK_VERSION="2.26.0"
  git clone https://github.com/apache/beam.git
  cd beam

  # Save current directory as working directory
  export BEAM_WORKDIR=$PWD

  git checkout origin/release-$BEAM_SDK_VERSION
  ```

2. Customize the `Dockerfile` for a given language, typically `sdks/<language>/container/Dockerfile` directory (e.g. the [Dockerfile for Python](https://github.com/apache/beam/blob/master/sdks/python/container/Dockerfile). If you're adding dependencies from [PyPI](https://pypi.org/), use [`base_image_requirements.txt`](https://github.com/apache/beam/blob/master/sdks/python/container/base_image_requirements.txt) instead.

3. Return to the root Beam directory and run the Gradle `docker` target for your image.

  ```
  cd $BEAM_WORKDIR

  # The default repository of each SDK
  ./gradlew :sdks:java:container:java8:docker
  ./gradlew :sdks:java:container:java11:docker
  ./gradlew :sdks:go:container:docker
  ./gradlew :sdks:python:container:py36:docker
  ./gradlew :sdks:python:container:py37:docker
  ./gradlew :sdks:python:container:py38:docker

  # Shortcut for building all Python SDKs
  ./gradlew :sdks:python:container buildAll
  ```

4. Verify the images you built were created by running `docker images`.

  ```
  $> docker images --digests
  REPOSITORY                         TAG                  DIGEST                   IMAGE ID         CREATED           SIZE
  apache/beam_java8_sdk              latest               sha256:...               ...              1 min ago         ...
  apache/beam_java11_sdk             latest               sha256:...               ...              1 min ago         ...
  apache/beam_python3.6_sdk          latest               sha256:...               ...              1 min ago         ...
  apache/beam_python3.7_sdk          latest               sha256:...               ...              1 min ago         ...
  apache/beam_python3.8_sdk          latest               sha256:...               ...              1 min ago         ...
  apache/beam_go_sdk                 latest               sha256:...               ...              1 min ago         ...
  ```

5. If your runner is running remotely, retag the image and [push](https://docs.docker.com/engine/reference/commandline/push/) the image to your repository. You can skip this step if you provide a custom repo/tag as [additional parameters](#additional-build-parameters).

  ```
  export BEAM_SDK_VERSION="2.26.0"
  export IMAGE_NAME="gcr.io/my-gcp-project/beam_python3.7_sdk"
  export TAG="${BEAM_SDK_VERSION}-custom"

  docker tag apache/beam_python3.7_sdk "${IMAGE_NAME}:${TAG}"
  docker push "${IMAGE_NAME}:${TAG}"
  ```

6. After pushing a container image, verify the remote image ID and digest matches the local image ID and digest output from `docker_images --digests`.

#### Additional build parameters{#additional-build-parameters}

The docker Gradle task defines a default image repository and [tag](https://docs.docker.com/engine/reference/commandline/tag/) is the SDK version defined at [gradle.properties](https://github.com/apache/beam/blob/master/gradle.properties). The default repository is the Docker Hub `apache` namespace, and the default tag is the [SDK version](https://github.com/apache/beam/blob/master/gradle.properties) defined at gradle.properties.

You can specify a different repository or tag for built images by providing parameters to the build task. For example:

```
./gradlew :sdks:python:container:py36:docker -Pdocker-repository-root="example-repo" -Pdocker-tag="2.26.0-custom"
```

builds the Python 3.6 container and tags it as `example-repo/beam_python3.6_sdk:2.26.0-custom`.

From Beam 2.21.0 and later, a `docker-pull-licenses` flag was introduced to add licenses/notices for third party dependencies to the docker images. For example:

```
./gradlew :sdks:java:container:java8:docker -Pdocker-pull-licenses
```
creates a Java 8 SDK image with appropriate licenses in `/opt/apache/beam/third_party_licenses/`.

By default, no licenses/notices are added to the docker images.


## Running pipelines with custom container images {#running-pipelines}

The common method for providing a container image requires using the
PortableRunner flag `--environment_config` as supported by the Portable
Runner or by runners supported PortableRunner flags.
Other runners, such as Dataflow, support specifying containers with different flags.

{{< runner direct >}}
export IMAGE="my-repo/beam_python_sdk_custom"
export TAG="X.Y.Z"
export IMAGE_URL = "${IMAGE}:${TAG}"

python -m apache_beam.examples.wordcount \
--input=/path/to/inputfile \
--output /path/to/write/counts \
--runner=PortableRunner \
--job_endpoint=embed \
--environment_type="DOCKER" \
--environment_config="${IMAGE_URL}"
{{< /runner >}}

{{< runner flink >}}
export IMAGE="my-repo/beam_python_sdk_custom"
export TAG="X.Y.Z"
export IMAGE_URL = "${IMAGE}:${TAG}"

# Run a pipeline using the FlinkRunner which starts a Flink job server.
python -m apache_beam.examples.wordcount \
--input=/path/to/inputfile \
--output=path/to/write/counts \
--runner=FlinkRunner \
# When running batch jobs locally, we need to reuse the container.
--environment_cache_millis=10000 \
--environment_type="DOCKER" \
--environment_config="${IMAGE_URL}"
{{< /runner >}}

{{< runner spark >}}
export IMAGE="my-repo/beam_python_sdk_custom"
export TAG="X.Y.Z"
export IMAGE_URL = "${IMAGE}:${TAG}"

# Run a pipeline using the SparkRunner which starts the Spark job server
python -m apache_beam.examples.wordcount \
--input=/path/to/inputfile \
--output=path/to/write/counts \
--runner=SparkRunner \
# When running batch jobs locally, we need to reuse the container.
--environment_cache_millis=10000 \
--environment_type="DOCKER" \
--environment_config="${IMAGE_URL}"
{{< /runner >}}

{{< runner dataflow >}}
export GCS_PATH="gs://my-gcs-bucket"
export GCP_PROJECT="my-gcp-project"
export REGION="us-central1"

# By default, the Dataflow runner has access to the GCR images
# under the same project.
export IMAGE="my-repo/beam_python_sdk_custom"
export TAG="X.Y.Z"
export IMAGE_URL = "${IMAGE}:${TAG}"

# Run a pipeline on Dataflow.
# This is a Python batch pipeline, so to run on Dataflow Runner V2
# you must specify the experiment "use_runner_v2"

python -m apache_beam.examples.wordcount \
  --input gs://dataflow-samples/shakespeare/kinglear.txt \
  --output "${GCS_PATH}/counts" \
  --runner DataflowRunner \
  --project $GCP_PROJECT \
  --region $REGION \
  --temp_location "${GCS_PATH}/tmp/" \
  --experiment=use_runner_v2 \
  --sdk_container_image=$IMAGE_URL

{{< /runner >}}


>>>>>>> b10590cc
### Troubleshooting

The following section describes some common issues to consider
when you encounter unexpected errors running Beam pipelines with
custom containers.

* Differences in language and SDK version between the container SDK and
  pipeline SDK may result in unexpected errors due to incompatibility. For best
  results, make sure to use the same stable SDK version for your base container
  and when running your pipeline.
* If you are running into unexpected errors when using remote containers,
  make sure that your container exists in the remote repository and can be
  accessed by any third-party service, if needed.
* Local runners attempt to pull remote images and default to local
  images. If an image cannot be pulled locally (by the docker daemon),
  you may see an log message like:
  ```
  Error response from daemon: manifest for remote.repo/beam_python3.7_sdk:2.25.0-custom not found: manifest unknown: ...
  INFO:apache_beam.runners.portability.fn_api_runner.worker_handlers:Unable to pull image...
  ```<|MERGE_RESOLUTION|>--- conflicted
+++ resolved
@@ -35,7 +35,6 @@
 
 * This guide requires building images using Docker. [Install Docker locally](https://docs.docker.com/get-docker/). Some CI/CD platforms like [Google Cloud Build](https://cloud.google.com/cloud-build/docs/building/build-containers) also provide the ability to build images using Docker.
 * For remote execution engines/runners, have a container registry to host your custom container image. Options include [Docker Hub](https://hub.docker.com/) or a "self-hosted" repository, including cloud-specific container registries like [Google Container Registry](https://cloud.google.com/container-registry) (GCR) or [Amazon Elastic Container Registry](https://aws.amazon.com/ecr/) (ECR). Make sure your registry can be accessed by your execution engine or runner.
-<<<<<<< HEAD
 
 >  **NOTE**: On Nov 20, 2020, Docker Hub put [rate limits](https://www.docker.com/increase-rate-limits) into effect for anonymous and free authenticated use, which may impact larger pipelines that pull containers several times.
 
@@ -177,218 +176,6 @@
 Runner or by runners supported PortableRunner flags.
 Other runners, such as Dataflow, support specifying containers with different flags.
 
-{{< highlight class="runner-direct" >}}
-export IMAGE="my-repo/beam_python_sdk_custom"
-export TAG="X.Y.Z"
-export IMAGE_URL = "${IMAGE}:${TAG}"
-
-python -m apache_beam.examples.wordcount \
---input=/path/to/inputfile \
---output /path/to/write/counts \
---runner=PortableRunner \
---job_endpoint=embed \
---environment_type="DOCKER" \
---environment_config="${IMAGE_URL}"
-{{< /highlight >}}
-
-{{< highlight class="runner-flink-local" >}}
-export IMAGE="my-repo/beam_python_sdk_custom"
-export TAG="X.Y.Z"
-export IMAGE_URL = "${IMAGE}:${TAG}"
-
-# Run a pipeline using the FlinkRunner which starts a Flink job server.
-python -m apache_beam.examples.wordcount \
---input=/path/to/inputfile \
---output=path/to/write/counts \
---runner=FlinkRunner \
---environment_type="DOCKER" \
---environment_config="${IMAGE_URL}"
-{{< /highlight >}}
-
-{{< highlight class="runner-spark-local" >}}
-export IMAGE="my-repo/beam_python_sdk_custom"
-export TAG="X.Y.Z"
-export IMAGE_URL = "${IMAGE}:${TAG}"
-
-# Run a pipeline using the SparkRunner which starts the Spark job server
-python -m apache_beam.examples.wordcount \
---input=/path/to/inputfile \
---output=path/to/write/counts \
---runner=SparkRunner \
---environment_type="DOCKER" \
---environment_config="${IMAGE_URL}"
-{{< /highlight >}}
-
-{{< highlight class="runner-dataflow" >}}
-export GCS_PATH="gs://my-gcs-bucket"
-export GCP_PROJECT="my-gcp-project"
-export REGION="us-central1"
-
-# By default, the Dataflow runner has access to the GCR images
-# under the same project.
-export IMAGE="my-repo/beam_python_sdk_custom"
-export TAG="X.Y.Z"
-export IMAGE_URL = "${IMAGE}:${TAG}"
-
-# Run a pipeline on Dataflow.
-# This is a Python batch pipeline, so to run on Dataflow Runner V2
-# you must specify the experiment "use_runner_v2"
-
-python -m apache_beam.examples.wordcount \
-  --input gs://dataflow-samples/shakespeare/kinglear.txt \
-  --output "${GCS_PATH}/counts" \
-  --runner DataflowRunner \
-  --project $GCP_PROJECT \
-  --region $REGION \
-  --temp_location "${GCS_PATH}/tmp/" \
-  --experiment=use_runner_v2 \
-  --worker_harness_container_image=$IMAGE_URL
-
-{{< /highlight >}}
-
-
-=======
-
->  **NOTE**: On Nov 20, 2020, Docker Hub put [rate limits](https://www.docker.com/increase-rate-limits) into effect for anonymous and free authenticated use, which may impact larger pipelines that pull containers several times.
-
-For optimal user experience, we also recommend you use the latest released version of Beam.
-
-### Building and pushing custom containers
-
-Beam [SDK container images](https://hub.docker.com/search?q=apache%2Fbeam&type=image) are built from Dockerfiles checked into the [Github](https://github.com/apache/beam) repository and published to Docker Hub for every release. You can build customized containers in one of two ways:
-
-1. **[Writing a new](#writing-new-dockerfiles) Dockerfile based on a released container image**. This is sufficient for simple additions to the image, such as adding artifacts or environment variables.
-2. **[Modifying](#modifying-dockerfiles) a source Dockerfile in [Beam](https://github.com/apache/beam)**. This method requires building from Beam source but allows for greater customization of the container (including replacement of artifacts or base OS/language versions).
-
-#### Writing a new Dockerfile based on an existing published container image {#writing-new-dockerfiles}
-
-1. Create a new Dockerfile that designates a base image using the [FROM instruction](https://docs.docker.com/engine/reference/builder/#from).
-
-```
-FROM apache/beam_python3.7_sdk:2.25.0
-
-ENV FOO=bar
-COPY /src/path/to/file /dest/path/to/file/
-```
-
-This `Dockerfile` uses the prebuilt Python 3.7 SDK container image [`beam_python3.7_sdk`](https://hub.docker.com/r/apache/beam_python3.7_sdk) tagged at (SDK version) `2.25.0`, and adds an additional environment variable and file to the image.
-
-
-2. [Build](https://docs.docker.com/engine/reference/commandline/build/) and [push](https://docs.docker.com/engine/reference/commandline/push/) the image using Docker.
-
-  ```
-  export BASE_IMAGE="apache/beam_python3.7_sdk:2.25.0"
-  export IMAGE_NAME="myremoterepo/mybeamsdk"
-  export TAG="latest"
-
-  # Optional - pull the base image into your local Docker daemon to ensure
-  # you have the most up-to-date version of the base image locally.
-  docker pull "${BASE_IMAGE}"
-
-  docker build -f Dockerfile -t "${IMAGE_NAME}:${TAG}" .
-  ```
-
-3. If your runner is running remotely, retag and [push](https://docs.docker.com/engine/reference/commandline/push/) the image to the appropriate repository.
-
-  ```
-  docker push "${IMAGE_NAME}:${TAG}"
-  ```
-
-4. After pushing a container image, verify the remote image ID and digest matches the local image ID and digest, output from `docker build` or `docker images`.
-
-#### Modifying a source Dockerfile in Beam {#modifying-dockerfiles}
-
-This method requires building image artifacts from Beam source. For additional instructions on setting up your development environment, see the [Contribution guide](/contribute/#development-setup).
-
->**NOTE**: It is recommended that you start from a stable release branch (`release-X.XX.X`) corresponding to the same version of the SDK to run your pipeline. Differences in SDK version may result in unexpected errors.
-
-1. Clone the `beam` repository.
-
-  ```
-  export BEAM_SDK_VERSION="2.26.0"
-  git clone https://github.com/apache/beam.git
-  cd beam
-
-  # Save current directory as working directory
-  export BEAM_WORKDIR=$PWD
-
-  git checkout origin/release-$BEAM_SDK_VERSION
-  ```
-
-2. Customize the `Dockerfile` for a given language, typically `sdks/<language>/container/Dockerfile` directory (e.g. the [Dockerfile for Python](https://github.com/apache/beam/blob/master/sdks/python/container/Dockerfile). If you're adding dependencies from [PyPI](https://pypi.org/), use [`base_image_requirements.txt`](https://github.com/apache/beam/blob/master/sdks/python/container/base_image_requirements.txt) instead.
-
-3. Return to the root Beam directory and run the Gradle `docker` target for your image.
-
-  ```
-  cd $BEAM_WORKDIR
-
-  # The default repository of each SDK
-  ./gradlew :sdks:java:container:java8:docker
-  ./gradlew :sdks:java:container:java11:docker
-  ./gradlew :sdks:go:container:docker
-  ./gradlew :sdks:python:container:py36:docker
-  ./gradlew :sdks:python:container:py37:docker
-  ./gradlew :sdks:python:container:py38:docker
-
-  # Shortcut for building all Python SDKs
-  ./gradlew :sdks:python:container buildAll
-  ```
-
-4. Verify the images you built were created by running `docker images`.
-
-  ```
-  $> docker images --digests
-  REPOSITORY                         TAG                  DIGEST                   IMAGE ID         CREATED           SIZE
-  apache/beam_java8_sdk              latest               sha256:...               ...              1 min ago         ...
-  apache/beam_java11_sdk             latest               sha256:...               ...              1 min ago         ...
-  apache/beam_python3.6_sdk          latest               sha256:...               ...              1 min ago         ...
-  apache/beam_python3.7_sdk          latest               sha256:...               ...              1 min ago         ...
-  apache/beam_python3.8_sdk          latest               sha256:...               ...              1 min ago         ...
-  apache/beam_go_sdk                 latest               sha256:...               ...              1 min ago         ...
-  ```
-
-5. If your runner is running remotely, retag the image and [push](https://docs.docker.com/engine/reference/commandline/push/) the image to your repository. You can skip this step if you provide a custom repo/tag as [additional parameters](#additional-build-parameters).
-
-  ```
-  export BEAM_SDK_VERSION="2.26.0"
-  export IMAGE_NAME="gcr.io/my-gcp-project/beam_python3.7_sdk"
-  export TAG="${BEAM_SDK_VERSION}-custom"
-
-  docker tag apache/beam_python3.7_sdk "${IMAGE_NAME}:${TAG}"
-  docker push "${IMAGE_NAME}:${TAG}"
-  ```
-
-6. After pushing a container image, verify the remote image ID and digest matches the local image ID and digest output from `docker_images --digests`.
-
-#### Additional build parameters{#additional-build-parameters}
-
-The docker Gradle task defines a default image repository and [tag](https://docs.docker.com/engine/reference/commandline/tag/) is the SDK version defined at [gradle.properties](https://github.com/apache/beam/blob/master/gradle.properties). The default repository is the Docker Hub `apache` namespace, and the default tag is the [SDK version](https://github.com/apache/beam/blob/master/gradle.properties) defined at gradle.properties.
-
-You can specify a different repository or tag for built images by providing parameters to the build task. For example:
-
-```
-./gradlew :sdks:python:container:py36:docker -Pdocker-repository-root="example-repo" -Pdocker-tag="2.26.0-custom"
-```
-
-builds the Python 3.6 container and tags it as `example-repo/beam_python3.6_sdk:2.26.0-custom`.
-
-From Beam 2.21.0 and later, a `docker-pull-licenses` flag was introduced to add licenses/notices for third party dependencies to the docker images. For example:
-
-```
-./gradlew :sdks:java:container:java8:docker -Pdocker-pull-licenses
-```
-creates a Java 8 SDK image with appropriate licenses in `/opt/apache/beam/third_party_licenses/`.
-
-By default, no licenses/notices are added to the docker images.
-
-
-## Running pipelines with custom container images {#running-pipelines}
-
-The common method for providing a container image requires using the
-PortableRunner flag `--environment_config` as supported by the Portable
-Runner or by runners supported PortableRunner flags.
-Other runners, such as Dataflow, support specifying containers with different flags.
-
 {{< runner direct >}}
 export IMAGE="my-repo/beam_python_sdk_custom"
 export TAG="X.Y.Z"
@@ -463,7 +250,6 @@
 {{< /runner >}}
 
 
->>>>>>> b10590cc
 ### Troubleshooting
 
 The following section describes some common issues to consider
