--- conflicted
+++ resolved
@@ -186,8 +186,6 @@
    [examples](https://s.apache.org/beam-design-docs)) and email it to the [dev@ mailing list](/community/contact-us).
 
 ### Development Setup {#development-setup}
-<<<<<<< HEAD
-=======
 
 1. Check [Git workflow tips](https://cwiki.apache.org/confluence/display/BEAM/Git+Tips) if you need help with git forking, cloning, branching, committing, pull requests, and squashing commits.
 1. Clone the git repository. You can download it anywhere you like.
@@ -231,7 +229,6 @@
 ```
 ./gradlew :examples:java:wordCount
 ```
->>>>>>> b10590cc
 
 1. Familiarize yourself with gradle and the project structure. At the root of the git repository, run:
 
