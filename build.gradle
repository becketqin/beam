--- conflicted
+++ resolved
@@ -291,10 +291,6 @@
   }
 }
 
-<<<<<<< HEAD
-allprojects {
-  tasks.withType(JavaCompile) { options.fork = true }
-=======
 // Reports linkage errors across multiple Apache Beam artifact ids.
 //
 // To use (from the root of project):
@@ -338,5 +334,4 @@
       println "NOTE: This task published artifacts into your local Maven repository. You may want to remove them manually."
     }
   }
->>>>>>> d976ddc5
 }