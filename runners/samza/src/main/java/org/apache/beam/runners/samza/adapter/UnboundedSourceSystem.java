--- conflicted
+++ resolved
@@ -269,7 +269,6 @@
       private final FnWithMetricsWrapper metricsWrapper;
 
       private volatile boolean running;
-      private volatile boolean maxWatermarkReached = false;
       private volatile Exception lastException;
       private long lastWatermarkTime = 0L;
 
@@ -305,7 +304,7 @@
             }
           }
 
-          while (running && !maxWatermarkReached) {
+          while (running) {
             boolean elementAvailable = false;
             for (UnboundedReader reader : readers) {
               final boolean hasData = invoke(reader::advance);
@@ -365,7 +364,6 @@
       private void updateWatermark() throws InterruptedException {
         final long time = System.currentTimeMillis();
         if (time - lastWatermarkTime > watermarkInterval) {
-          long watermarkMillis = Long.MAX_VALUE;
           for (UnboundedReader reader : readers) {
             final SystemStreamPartition ssp = readerToSsp.get(reader);
             final Instant currentWatermark =
@@ -373,9 +371,6 @@
                     ? currentWatermarks.get(ssp)
                     : BoundedWindow.TIMESTAMP_MIN_VALUE;
             final Instant nextWatermark = reader.getWatermark();
-            if (nextWatermark != null) {
-              watermarkMillis = Math.min(nextWatermark.getMillis(), watermarkMillis);
-            }
             if (currentWatermark.isBefore(nextWatermark)) {
               currentWatermarks.put(ssp, nextWatermark);
               if (BoundedWindow.TIMESTAMP_MAX_VALUE.isAfter(nextWatermark)) {
@@ -383,18 +378,12 @@
               } else {
                 // Max watermark has been reached for this reader.
                 enqueueMaxWatermarkAndEndOfStream(reader);
-<<<<<<< HEAD
-=======
                 running = false;
->>>>>>> 7f3ef450
               }
             }
           }
 
           lastWatermarkTime = time;
-          if (watermarkMillis == BoundedWindow.TIMESTAMP_MAX_VALUE.getMillis()) {
-            maxWatermarkReached = true;
-          }
         }
       }
 
