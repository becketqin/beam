--- conflicted
+++ resolved
@@ -23,33 +23,19 @@
 import org.apache.beam.sdk.options.Default;
 import org.apache.beam.sdk.options.Description;
 import org.apache.beam.sdk.options.PipelineOptions;
-<<<<<<< HEAD
 import org.apache.samza.metrics.MetricsReporter;
-=======
-import org.apache.samza.config.ConfigFactory;
-import org.apache.samza.config.factories.PropertiesConfigFactory;
->>>>>>> c0f20401
 
 /** Options which can be used to configure a Samza PipelineRunner. */
 public interface SamzaPipelineOptions extends PipelineOptions {
 
   @Description(
-      "The config file for Samza. It is *optional*. By default Samza supports properties config."
+      "The config for Samza using a properties file. It is *optional*. "
           + "Without a config file, Samza uses a default config for local execution.")
   String getConfigFilePath();
 
   void setConfigFilePath(String filePath);
 
-<<<<<<< HEAD
   @JsonIgnore
-=======
-  @Description("The factory to read config file from config file path.")
-  @Default.Class(PropertiesConfigFactory.class)
-  Class<? extends ConfigFactory> getConfigFactory();
-
-  void setConfigFactory(Class<? extends ConfigFactory> configFactory);
-
->>>>>>> c0f20401
   @Description(
       "The config override to set programmatically. It will be applied on "
           + "top of config file if it exits, otherwise used directly as the config.")
