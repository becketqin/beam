/*
 * Licensed to the Apache Software Foundation (ASF) under one
 * or more contributor license agreements.  See the NOTICE file
 * distributed with this work for additional information
 * regarding copyright ownership.  The ASF licenses this file
 * to you under the Apache License, Version 2.0 (the
 * "License"); you may not use this file except in compliance
 * with the License.  You may obtain a copy of the License at
 *
 *     http://www.apache.org/licenses/LICENSE-2.0
 *
 * Unless required by applicable law or agreed to in writing, software
 * distributed under the License is distributed on an "AS IS" BASIS,
 * WITHOUT WARRANTIES OR CONDITIONS OF ANY KIND, either express or implied.
 * See the License for the specific language governing permissions and
 * limitations under the License.
 */
package org.apache.beam.runners.samza;

import static org.apache.samza.config.JobConfig.JOB_LOGGED_STORE_BASE_DIR;
import static org.apache.samza.config.JobConfig.JOB_NON_LOGGED_STORE_BASE_DIR;

import java.io.File;
import java.nio.file.Paths;
import java.util.HashMap;
import java.util.Map;
import org.apache.beam.runners.samza.translation.ConfigBuilder;
import org.apache.beam.sdk.Pipeline;
import org.apache.beam.sdk.PipelineResult;
import org.apache.beam.sdk.PipelineRunner;
import org.apache.beam.sdk.options.PipelineOptions;
import org.apache.beam.sdk.options.PipelineOptionsValidator;
import org.apache.commons.io.FileUtils;

/** Test {@link SamzaRunner}. */
public class TestSamzaRunner extends PipelineRunner<PipelineResult> {
<<<<<<< HEAD
  // TODO: use Samza Java configs once upgrade to 1.2.1
  private static final String JOB_LOGGED_STORE_BASE_DIR = "job.logged.store.base.dir";
  private static final String JOB_NON_LOGGED_STORE_BASE_DIR = "job.non-logged.store.base.dir";
=======
>>>>>>> d976ddc5

  private final SamzaRunner delegate;

  public static TestSamzaRunner fromOptions(PipelineOptions options) {
    return new TestSamzaRunner(createSamzaPipelineOptions(options));
  }

  public static SamzaPipelineOptions createSamzaPipelineOptions(PipelineOptions options) {
    try {
      final SamzaPipelineOptions samzaOptions =
          PipelineOptionsValidator.validate(SamzaPipelineOptions.class, options);
      final Map<String, String> config = new HashMap<>(ConfigBuilder.localRunConfig());
      final File storeDir =
          Paths.get(System.getProperty("java.io.tmpdir"), "beam-samza-test").toFile();
      //  Re-create the folder for test stores
      FileUtils.deleteDirectory(storeDir);
      if (!storeDir.mkdir()) {
        // ignore
      }

      config.put(JOB_LOGGED_STORE_BASE_DIR, storeDir.getAbsolutePath());
      config.put(JOB_NON_LOGGED_STORE_BASE_DIR, storeDir.getAbsolutePath());

      if (samzaOptions.getConfigOverride() != null) {
        config.putAll(samzaOptions.getConfigOverride());
      }
      samzaOptions.setConfigOverride(config);
      return samzaOptions;
    } catch (Exception e) {
      throw new RuntimeException(e);
    }
  }

  public TestSamzaRunner(SamzaPipelineOptions options) {
    this.delegate = SamzaRunner.fromOptions(options);
  }

  @Override
  public PipelineResult run(Pipeline pipeline) {
    try {
      final PipelineResult result = delegate.run(pipeline);
      result.waitUntilFinish();
      return result;
    } catch (Throwable t) {
      // Search for AssertionError. If present use it as the cause of the pipeline failure.
      Throwable current = t;

      while (current != null) {
        if (current instanceof AssertionError) {
          throw (AssertionError) current;
        }
        current = current.getCause();
      }

      throw t;
    }
  }
}<|MERGE_RESOLUTION|>--- conflicted
+++ resolved
@@ -34,12 +34,6 @@
 
 /** Test {@link SamzaRunner}. */
 public class TestSamzaRunner extends PipelineRunner<PipelineResult> {
-<<<<<<< HEAD
-  // TODO: use Samza Java configs once upgrade to 1.2.1
-  private static final String JOB_LOGGED_STORE_BASE_DIR = "job.logged.store.base.dir";
-  private static final String JOB_NON_LOGGED_STORE_BASE_DIR = "job.non-logged.store.base.dir";
-=======
->>>>>>> d976ddc5
 
   private final SamzaRunner delegate;
 
