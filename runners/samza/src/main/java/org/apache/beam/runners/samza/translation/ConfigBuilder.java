--- conflicted
+++ resolved
@@ -35,14 +35,8 @@
 import org.apache.beam.runners.samza.SamzaPipelineOptions;
 import org.apache.beam.runners.samza.container.BeamContainerRunner;
 import org.apache.beam.runners.samza.runtime.SamzaStoreStateInternals;
-<<<<<<< HEAD
-import org.apache.beam.vendor.guava.v20_0.com.google.common.annotations.VisibleForTesting;
-import org.apache.beam.vendor.guava.v20_0.com.google.common.collect.ImmutableMap;
-import org.apache.commons.lang3.StringUtils;
-=======
 import org.apache.beam.vendor.guava.v26_0_jre.com.google.common.annotations.VisibleForTesting;
 import org.apache.beam.vendor.guava.v26_0_jre.com.google.common.collect.ImmutableMap;
->>>>>>> d976ddc5
 import org.apache.samza.config.ApplicationConfig;
 import org.apache.samza.config.Config;
 import org.apache.samza.config.ConfigFactory;
@@ -57,11 +51,8 @@
 import org.apache.samza.serializers.ByteSerdeFactory;
 import org.apache.samza.standalone.PassthroughJobCoordinatorFactory;
 import org.apache.samza.zk.ZkJobCoordinatorFactory;
-<<<<<<< HEAD
-=======
 import org.slf4j.Logger;
 import org.slf4j.LoggerFactory;
->>>>>>> d976ddc5
 
 /** Builder class to generate configs for BEAM samza runner during runtime. */
 public class ConfigBuilder {
@@ -70,14 +61,6 @@
   private static final String APP_RUNNER_CLASS = "app.runner.class";
   private static final String YARN_PACKAGE_PATH = "yarn.package.path";
   private static final String JOB_FACTORY_CLASS = "job.factory.class";
-<<<<<<< HEAD
-  // TODO: use Samza's Java config once released
-  private static final String JOB_NAME = "job.name";
-  private static final String JOB_ID = "job.id";
-  private static final String GROUPER_FACTORY = "task.name.grouper.factory";
-  private static final String COMMIT_MS = "task.commit.ms";
-=======
->>>>>>> d976ddc5
 
   private final Map<String, String> config = new HashMap<>();
   private final SamzaPipelineOptions options;
@@ -111,17 +94,6 @@
           "beamPipelineOptions",
           Base64Serializer.serializeUnchecked(new SerializablePipelineOptions(options)));
 
-<<<<<<< HEAD
-      // TODO: remove after SAMZA-1531 is resolved
-      config.put(
-          ApplicationConfig.APP_RUN_ID,
-          String.valueOf(System.currentTimeMillis())
-              + "-"
-              // use the most significant bits in UUID (8 digits) to avoid collision
-              + UUID.randomUUID().toString().substring(0, 8));
-
-=======
->>>>>>> d976ddc5
       validateConfigs(options, config);
 
       return new MapConfig(config);
@@ -230,6 +202,13 @@
         .put(GROUPER_FACTORY, SingleContainerGrouperFactory.class.getName())
         .put(COMMIT_MS, "-1")
         .put("processor.id", "1")
+        .put(
+            // TODO: remove after SAMZA-1531 is resolved
+            ApplicationConfig.APP_RUN_ID,
+            String.valueOf(System.currentTimeMillis())
+                + "-"
+                // use the most significant bits in UUID (8 digits) to avoid collision
+                + UUID.randomUUID().toString().substring(0, 8))
         .build();
   }
 
@@ -263,18 +242,12 @@
                 SamzaStoreStateInternals.ByteArraySerdeFactory.class.getName());
 
     if (options.getStateDurable()) {
-<<<<<<< HEAD
-=======
       LOG.info("stateDurable is enabled");
->>>>>>> d976ddc5
       configBuilder.put("stores.beamStore.changelog", getChangelogTopic(options, "beamStore"));
       configBuilder.put("job.host-affinity.enabled", "true");
     }
 
-<<<<<<< HEAD
-=======
     LOG.info("Execution environment is " + options.getSamzaExecutionEnvironment());
->>>>>>> d976ddc5
     switch (options.getSamzaExecutionEnvironment()) {
       case YARN:
         configBuilder.putAll(yarnRunConfig());
