/*
 * Licensed to the Apache Software Foundation (ASF) under one
 * or more contributor license agreements.  See the NOTICE file
 * distributed with this work for additional information
 * regarding copyright ownership.  The ASF licenses this file
 * to you under the Apache License, Version 2.0 (the
 * "License"); you may not use this file except in compliance
 * with the License.  You may obtain a copy of the License at
 *
 *     http://www.apache.org/licenses/LICENSE-2.0
 *
 * Unless required by applicable law or agreed to in writing, software
 * distributed under the License is distributed on an "AS IS" BASIS,
 * WITHOUT WARRANTIES OR CONDITIONS OF ANY KIND, either express or implied.
 * See the License for the specific language governing permissions and
 * limitations under the License.
 */
package org.apache.beam.runners.samza.runtime;

import com.google.auto.value.AutoValue;
import java.io.ByteArrayOutputStream;
import java.io.IOException;
import java.io.InputStream;
import java.io.OutputStream;
import java.util.ArrayList;
import java.util.Arrays;
import java.util.Collection;
import java.util.Iterator;
import java.util.List;
import java.util.Map;
import java.util.NavigableSet;
import java.util.TreeSet;
import org.apache.beam.runners.core.StateNamespace;
import org.apache.beam.runners.core.StateNamespaces;
import org.apache.beam.runners.core.StateTags;
import org.apache.beam.runners.core.TimerInternals;
import org.apache.beam.runners.core.TimerInternalsFactory;
import org.apache.beam.runners.samza.SamzaPipelineOptions;
import org.apache.beam.runners.samza.SamzaRunner;
import org.apache.beam.runners.samza.state.SamzaMapState;
import org.apache.beam.runners.samza.state.SamzaSetState;
import org.apache.beam.sdk.coders.Coder;
import org.apache.beam.sdk.coders.CoderException;
import org.apache.beam.sdk.coders.StringUtf8Coder;
import org.apache.beam.sdk.coders.StructuredCoder;
import org.apache.beam.sdk.coders.VarLongCoder;
import org.apache.beam.sdk.state.TimeDomain;
import org.apache.beam.sdk.transforms.windowing.BoundedWindow;
import org.apache.beam.sdk.transforms.windowing.GlobalWindow;
import org.apache.beam.sdk.values.PCollection.IsBounded;
import org.apache.beam.sdk.values.WindowingStrategy;
import org.apache.samza.operators.Scheduler;
import org.checkerframework.checker.nullness.qual.Nullable;
import org.joda.time.Instant;
import org.slf4j.Logger;
import org.slf4j.LoggerFactory;

/**
 * {@link TimerInternalsFactory} that creates Samza {@link TimerInternals}. This class keeps track
 * of the {@link org.apache.beam.runners.core.TimerInternals.TimerData} added to the sorted timer
 * set, and removes the ready timers when the watermark is advanced.
 */
@SuppressWarnings({
  "rawtypes", // TODO(https://issues.apache.org/jira/browse/BEAM-10556)
  "nullness" // TODO(https://issues.apache.org/jira/browse/BEAM-10402)
})
public class SamzaTimerInternalsFactory<K> implements TimerInternalsFactory<K> {
  private static final Logger LOG = LoggerFactory.getLogger(SamzaTimerInternalsFactory.class);
  private final NavigableSet<KeyedTimerData<K>> eventTimeBuffer;
  private final Coder<K> keyCoder;
  private final Scheduler<KeyedTimerData<K>> timerRegistry;
  private final SamzaTimerState state;
  private final IsBounded isBounded;

  private Instant inputWatermark = BoundedWindow.TIMESTAMP_MIN_VALUE;
  private Instant outputWatermark = BoundedWindow.TIMESTAMP_MIN_VALUE;

  // Size of each event timer is around 200B, by default with buffer size 50k, the default size is
  // 10M
  private final int maxEventTimerBufferSize;
  // Max event time stored in eventTimerBuffer
  // If it is set to long.MAX_VALUE, it indicates the State does not contain any KeyedTimerData
  private long maxEventTimeInBuffer;

  // The maximum number of ready timers to process at once per watermark.
  private final long maxReadyTimersToProcessOnce;

  private SamzaTimerInternalsFactory(
      Coder<K> keyCoder,
      Scheduler<KeyedTimerData<K>> timerRegistry,
      String timerStateId,
      SamzaStoreStateInternals.Factory<?> nonKeyedStateInternalsFactory,
      Coder<BoundedWindow> windowCoder,
      IsBounded isBounded,
      SamzaPipelineOptions pipelineOptions) {
    this.keyCoder = keyCoder;
    this.timerRegistry = timerRegistry;
    this.eventTimeBuffer = new TreeSet<>();
    this.maxEventTimerBufferSize =
        pipelineOptions.getEventTimerBufferSize(); // must be placed before state initialization
    this.maxEventTimeInBuffer = Long.MAX_VALUE;
    this.maxReadyTimersToProcessOnce = pipelineOptions.getMaxReadyTimersToProcessOnce();
    this.state = new SamzaTimerState(timerStateId, nonKeyedStateInternalsFactory, windowCoder);
    this.isBounded = isBounded;
  }

  static <K> SamzaTimerInternalsFactory<K> createTimerInternalFactory(
      Coder<K> keyCoder,
      Scheduler<KeyedTimerData<K>> timerRegistry,
      String timerStateId,
      SamzaStoreStateInternals.Factory<?> nonKeyedStateInternalsFactory,
      WindowingStrategy<?, BoundedWindow> windowingStrategy,
      IsBounded isBounded,
      SamzaPipelineOptions pipelineOptions) {

    final Coder<BoundedWindow> windowCoder = windowingStrategy.getWindowFn().windowCoder();

    return new SamzaTimerInternalsFactory<>(
        keyCoder,
        timerRegistry,
        timerStateId,
        nonKeyedStateInternalsFactory,
        windowCoder,
        isBounded,
        pipelineOptions);
  }

  @Override
  public TimerInternals timerInternalsForKey(@Nullable K key) {
    final byte[] keyBytes;

    if (keyCoder == null) {
      if (key != null) {
        throw new IllegalArgumentException(
            String.format("Received non-null key for unkeyed timer factory. Key: %s", key));
      }
      keyBytes = null;
    } else {
      final ByteArrayOutputStream baos = new ByteArrayOutputStream();
      try {
        keyCoder.encode(key, baos);
      } catch (IOException e) {
        throw new RuntimeException("Could not encode key: " + key, e);
      }
      keyBytes = baos.toByteArray();
    }

    return new SamzaTimerInternals(keyBytes, key);
  }

  public void setInputWatermark(Instant watermark) {
    if (watermark.isBefore(inputWatermark)) {
      throw new IllegalArgumentException("New input watermark is before current watermark");
    }
    LOG.debug("Advancing input watermark from {} to {}.", inputWatermark, watermark);
    inputWatermark = watermark;
  }

  public void setOutputWatermark(Instant watermark) {
    if (watermark.isAfter(inputWatermark)) {
      LOG.debug("Clipping new output watermark from {} to {}.", watermark, inputWatermark);
      watermark = inputWatermark;
    }

    if (watermark.isBefore(outputWatermark)) {
      throw new IllegalArgumentException("New output watermark is before current watermark");
    }
    LOG.debug("Advancing output watermark from {} to {}.", outputWatermark, watermark);
    outputWatermark = watermark;
  }

  /**
   * The method is called when watermark comes. It compares timers in memory buffer with watermark
   * to prepare ready timers. When memory buffer is empty, it asks store to reload timers into
   * buffer. note that the number of timers returned may be larger than memory buffer size.
   *
   * @return a collection of ready timers to be fired
   */
  public Collection<KeyedTimerData<K>> removeReadyTimers() {
    final Collection<KeyedTimerData<K>> readyTimers = new ArrayList<>();

    while (!eventTimeBuffer.isEmpty()
<<<<<<< HEAD
        && eventTimeBuffer.first().getTimerData().getTimestamp().isBefore(inputWatermark)
=======
        && !eventTimeBuffer.first().getTimerData().getTimestamp().isAfter(inputWatermark)
>>>>>>> b10590cc
        && readyTimers.size() < maxReadyTimersToProcessOnce) {

      final KeyedTimerData<K> keyedTimerData = eventTimeBuffer.pollFirst();
      readyTimers.add(keyedTimerData);
      state.deletePersisted(keyedTimerData);

      if (eventTimeBuffer.isEmpty()) {
        state.reloadEventTimeTimers();
      }
    }
    LOG.debug("Removed {} ready timers", readyTimers.size());

    if (readyTimers.size() == maxReadyTimersToProcessOnce
        && !eventTimeBuffer.isEmpty()
        && eventTimeBuffer.first().getTimerData().getTimestamp().isBefore(inputWatermark)) {
      LOG.warn(
          "Loaded {} expired timers, the remaining will be processed at next watermark.",
          maxReadyTimersToProcessOnce);
    }
    return readyTimers;
  }

  public void removeProcessingTimer(KeyedTimerData<K> keyedTimerData) {
    state.deletePersisted(keyedTimerData);
  }

  public Instant getInputWatermark() {
    return inputWatermark;
  }

  public Instant getOutputWatermark() {
    return outputWatermark;
  }

  // for unit test only
  NavigableSet<KeyedTimerData<K>> getEventTimeBuffer() {
    return eventTimeBuffer;
  }

  private class SamzaTimerInternals implements TimerInternals {
    private final byte[] keyBytes;
    private final K key;

    public SamzaTimerInternals(byte[] keyBytes, K key) {
      this.keyBytes = keyBytes;
      this.key = key;
    }

    @Override
    public void setTimer(
        StateNamespace namespace,
        String timerId,
        String timerFamilyId,
        Instant target,
        Instant outputTimestamp,
        TimeDomain timeDomain) {
      setTimer(
          TimerData.of(timerId, timerFamilyId, namespace, target, outputTimestamp, timeDomain));
    }

    @Override
    public void setTimer(TimerData timerData) {
      if (isBounded == IsBounded.UNBOUNDED
          && timerData.getTimestamp().getMillis()
              > GlobalWindow.INSTANCE.maxTimestamp().getMillis()) {
        // No need to register a timer greater than maxTimestamp if the input is unbounded.
        // 1. It will ignore timers with (maxTimestamp + 1) created by stateful ParDo with global
        // window.
        // 2. It will register timers with maxTimestamp so that global window can be closed
        // correctly when max watermark comes.
        return;
      }

      final KeyedTimerData<K> keyedTimerData = new KeyedTimerData<>(keyBytes, key, timerData);
      if (eventTimeBuffer.contains(keyedTimerData)) {
        return;
      }

      final Long lastTimestamp = state.get(keyedTimerData);
      final Long newTimestamp = timerData.getTimestamp().getMillis();

      if (newTimestamp.equals(lastTimestamp)) {
        return;
      }

      if (lastTimestamp != null) {
        deleteTimer(
            timerData.getNamespace(),
            timerData.getTimerId(),
            timerData.getTimerFamilyId(),
            new Instant(lastTimestamp),
            new Instant(lastTimestamp),
            timerData.getDomain());
      }

      // persist it first
      state.persist(keyedTimerData);

<<<<<<< HEAD
        // TO-DO: apply the same memory optimization over processing timers
        switch (timerData.getDomain()) {
          case EVENT_TIME:
            /**
             * To determine if the upcoming KeyedTimerData could be added to the Buffer while
             * guaranteeing the Buffer's timestamps are all <= than those in State Store to preserve
             * timestamp eviction priority:
             *
             * <p>1) If maxEventTimeInBuffer == long.MAX_VALUE, it indicates that the State is
             * empty, therefore all the Event times greater or lesser than newTimestamp are in the
             * buffer;
             *
             * <p>2) If newTimestamp < maxEventTimeInBuffer, it indicates that there are entries
             * greater than newTimestamp, so it is safe to add it to the buffer
             *
             * <p>In case that the Buffer is full, we remove the largest timer from memory according
             * to {@link KeyedTimerData.compareTo()}
             */
            if (newTimestamp < maxEventTimeInBuffer) {
              eventTimeBuffer.add(keyedTimerData);
              if (eventTimeBuffer.size() > maxEventTimerBufferSize) {
                eventTimeBuffer.pollLast();
                maxEventTimeInBuffer =
                    eventTimeBuffer.last().getTimerData().getTimestamp().getMillis();
              }
            }
            break;
=======
      // TO-DO: apply the same memory optimization over processing timers
      switch (timerData.getDomain()) {
        case EVENT_TIME:
          /*
           * To determine if the upcoming KeyedTimerData could be added to the Buffer while
           * guaranteeing the Buffer's timestamps are all <= than those in State Store to preserve
           * timestamp eviction priority:
           *
           * <p>1) If maxEventTimeInBuffer == long.MAX_VALUE, it indicates that the State is empty,
           * therefore all the Event times greater or lesser than newTimestamp are in the buffer;
           *
           * <p>2) If newTimestamp < maxEventTimeInBuffer, it indicates that there are entries
           * greater than newTimestamp, so it is safe to add it to the buffer
           *
           * <p>In case that the Buffer is full, we remove the largest timer from memory according
           * to {@link KeyedTimerData.compareTo()}
           */
          if (newTimestamp < maxEventTimeInBuffer) {
            eventTimeBuffer.add(keyedTimerData);
            if (eventTimeBuffer.size() > maxEventTimerBufferSize) {
              eventTimeBuffer.pollLast();
              maxEventTimeInBuffer =
                  eventTimeBuffer.last().getTimerData().getTimestamp().getMillis();
            }
          }
          break;
>>>>>>> b10590cc

        case PROCESSING_TIME:
          timerRegistry.schedule(keyedTimerData, timerData.getTimestamp().getMillis());
          break;

        default:
          throw new UnsupportedOperationException(
              String.format(
                  "%s currently only supports even time or processing time", SamzaRunner.class));
      }
    }

    /** @deprecated use {@link #deleteTimer(StateNamespace, String, String, TimeDomain)}. */
    @Override
    @Deprecated
    public void deleteTimer(StateNamespace namespace, String timerId, String timerFamilyId) {
      deleteTimer(namespace, timerId, timerFamilyId, TimeDomain.EVENT_TIME);
    }

    /** @deprecated use {@link #deleteTimer(StateNamespace, String, String, TimeDomain)}. */
    @Override
    @Deprecated
    public void deleteTimer(TimerData timerData) {
      deleteTimer(
          timerData.getNamespace(),
          timerData.getTimerId(),
          timerData.getTimerFamilyId(),
          timerData.getDomain());
    }

    @Override
    public void deleteTimer(
        StateNamespace namespace, String timerId, String timerFamilyId, TimeDomain timeDomain) {
      final TimerKey<K> timerKey = TimerKey.of(key, namespace, timerId, timerFamilyId);
      final Long lastTimestamp = state.get(timerKey, timeDomain);

      if (lastTimestamp == null) {
        return;
      }

      final Instant timestamp = Instant.ofEpochMilli(lastTimestamp);
      deleteTimer(namespace, timerId, timerFamilyId, timestamp, timestamp, timeDomain);
    }

    private void deleteTimer(
        StateNamespace namespace,
        String timerId,
        String timerFamilyId,
        Instant timestamp,
        Instant outputTimestamp,
        TimeDomain timeDomain) {
      final TimerData timerData =
          TimerData.of(timerId, timerFamilyId, namespace, timestamp, outputTimestamp, timeDomain);
      final KeyedTimerData<K> keyedTimerData = new KeyedTimerData<>(keyBytes, key, timerData);

      state.deletePersisted(keyedTimerData);

      switch (timerData.getDomain()) {
        case EVENT_TIME:
          eventTimeBuffer.remove(keyedTimerData);
          break;

        case PROCESSING_TIME:
          timerRegistry.delete(keyedTimerData);
          break;

        default:
          throw new UnsupportedOperationException(
              String.format(
                  "%s currently only supports event time or processing time", SamzaRunner.class));
      }
    }

    @Override
    public Instant currentProcessingTime() {
      return new Instant();
    }

    @Override
    public Instant currentSynchronizedProcessingTime() {
      throw new UnsupportedOperationException(
          String.format(
              "%s does not currently support synchronized processing time", SamzaRunner.class));
    }

    @Override
    public Instant currentInputWatermarkTime() {
      return inputWatermark;
    }

    @Override
    public Instant currentOutputWatermarkTime() {
      return outputWatermark;
    }
  }

  private class SamzaTimerState {
    private final SamzaMapState<TimerKey<K>, Long> eventTimeTimerState;
    private final SamzaSetState<KeyedTimerData<K>> timestampSortedEventTimeTimerState;
    private final SamzaMapState<TimerKey<K>, Long> processingTimeTimerState;

    SamzaTimerState(
        String timerStateId,
        SamzaStoreStateInternals.Factory<?> nonKeyedStateInternalsFactory,
        Coder<BoundedWindow> windowCoder) {

      this.eventTimeTimerState =
          (SamzaMapState<TimerKey<K>, Long>)
              nonKeyedStateInternalsFactory
                  .stateInternalsForKey(null)
                  .state(
                      StateNamespaces.global(),
                      StateTags.map(
                          timerStateId + "-et",
                          new TimerKeyCoder<>(keyCoder, windowCoder),
                          VarLongCoder.of()));

      this.timestampSortedEventTimeTimerState =
          (SamzaSetState<KeyedTimerData<K>>)
              nonKeyedStateInternalsFactory
                  .stateInternalsForKey(null)
                  .state(
                      StateNamespaces.global(),
                      StateTags.set(
                          timerStateId + "-ts",
                          new KeyedTimerData.KeyedTimerDataCoder<>(keyCoder, windowCoder)));

      this.processingTimeTimerState =
          (SamzaMapState<TimerKey<K>, Long>)
              nonKeyedStateInternalsFactory
                  .stateInternalsForKey(null)
                  .state(
                      StateNamespaces.global(),
                      StateTags.map(
                          timerStateId + "-pt",
                          new TimerKeyCoder<>(keyCoder, windowCoder),
                          VarLongCoder.of()));

      init();
    }

    Long get(KeyedTimerData<K> keyedTimerData) {
      return get(TimerKey.of(keyedTimerData), keyedTimerData.getTimerData().getDomain());
    }

    Long get(TimerKey<K> key, TimeDomain domain) {
      switch (domain) {
        case EVENT_TIME:
<<<<<<< HEAD
          return eventTimeTimerState.get(timerKey).read();

        case PROCESSING_TIME:
          return processingTimeTimerState.get(timerKey).read();
=======
          return eventTimeTimerState.get(key).read();

        case PROCESSING_TIME:
          return processingTimeTimerState.get(key).read();
>>>>>>> b10590cc

        default:
          throw new UnsupportedOperationException(
              String.format("%s currently only supports event time", SamzaRunner.class));
      }
    }

    void persist(KeyedTimerData<K> keyedTimerData) {
      final TimerKey<K> timerKey = TimerKey.of(keyedTimerData);
      switch (keyedTimerData.getTimerData().getDomain()) {
        case EVENT_TIME:
          final Long timestamp = eventTimeTimerState.get(timerKey).read();

          if (timestamp != null) {
            final KeyedTimerData<K> keyedTimerDataInStore =
                TimerKey.toKeyedTimerData(timerKey, timestamp, TimeDomain.EVENT_TIME, keyCoder);
            timestampSortedEventTimeTimerState.remove(keyedTimerDataInStore);
          }
          eventTimeTimerState.put(
              timerKey, keyedTimerData.getTimerData().getTimestamp().getMillis());

          timestampSortedEventTimeTimerState.add(keyedTimerData);

          break;

        case PROCESSING_TIME:
          processingTimeTimerState.put(
              timerKey, keyedTimerData.getTimerData().getTimestamp().getMillis());
          break;

        default:
          throw new UnsupportedOperationException(
              String.format(
                  "%s currently only supports event time or processing time", SamzaRunner.class));
      }
    }

    void deletePersisted(KeyedTimerData<K> keyedTimerData) {
      final TimerKey<K> timerKey = TimerKey.of(keyedTimerData);
      switch (keyedTimerData.getTimerData().getDomain()) {
        case EVENT_TIME:
          eventTimeTimerState.remove(timerKey);
          timestampSortedEventTimeTimerState.remove(keyedTimerData);
          break;

        case PROCESSING_TIME:
          processingTimeTimerState.remove(timerKey);
          break;

        default:
          throw new UnsupportedOperationException(
              String.format(
                  "%s currently only supports event time or processing time", SamzaRunner.class));
      }
    }

    /**
     * Reload event time timers from state to memory buffer. Buffer size is bound by
     * maxEventTimerBufferSize
     */
    private void reloadEventTimeTimers() {
      final Iterator<KeyedTimerData<K>> iter =
          timestampSortedEventTimeTimerState.readIterator().read();

      while (iter.hasNext() && eventTimeBuffer.size() < maxEventTimerBufferSize) {
        final KeyedTimerData<K> keyedTimerData = iter.next();
        eventTimeBuffer.add(keyedTimerData);
        maxEventTimeInBuffer = keyedTimerData.getTimerData().getTimestamp().getMillis();
      }

<<<<<<< HEAD
      ((SamzaStoreStateInternals.KeyValueIteratorState) timestampSortedEventTimeTimerState)
          .closeIterators();
=======
      timestampSortedEventTimeTimerState.closeIterators();
>>>>>>> b10590cc
      LOG.info("Loaded {} event time timers in memory", eventTimeBuffer.size());

      if (eventTimeBuffer.size() < maxEventTimerBufferSize) {
        LOG.debug(
            "Event time timers in State is empty, filled {} timers out of {} buffer capacity",
            eventTimeBuffer.size(),
            maxEventTimeInBuffer);
        // Reset the flag variable to indicate there are no more KeyedTimerData in State
        maxEventTimeInBuffer = Long.MAX_VALUE;
      }
    }

    private void loadProcessingTimeTimers() {
      final Iterator<Map.Entry<TimerKey<K>, Long>> iter =
          processingTimeTimerState.readIterator().read();
      // since the iterator will reach to the end, it will be closed automatically
      int count = 0;
      while (iter.hasNext()) {
        final Map.Entry<TimerKey<K>, Long> entry = iter.next();
        final KeyedTimerData keyedTimerData =
            TimerKey.toKeyedTimerData(
                entry.getKey(), entry.getValue(), TimeDomain.PROCESSING_TIME, keyCoder);

        timerRegistry.schedule(
            keyedTimerData, keyedTimerData.getTimerData().getTimestamp().getMillis());
        ++count;
      }
<<<<<<< HEAD
      ((SamzaStoreStateInternals.KeyValueIteratorState) processingTimeTimerState).closeIterators();
=======
      processingTimeTimerState.closeIterators();
>>>>>>> b10590cc

      LOG.info("Loaded {} processing time timers in memory", count);
    }

    /**
     * Restore timer state from RocksDB. This is needed for migration of existing jobs. Give events
     * in eventTimeTimerState, construct timestampSortedEventTimeTimerState preparing for memory
     * reloading. TO-DO: processing time timers are still loaded into memory in one shot; will apply
     * the same optimization mechanism as event time timer
     */
    private void init() {
      final Iterator<Map.Entry<TimerKey<K>, Long>> eventTimersIter =
          eventTimeTimerState.readIterator().read();
      // use hasNext to check empty, because this is relatively cheap compared with Iterators.size()
      if (eventTimersIter.hasNext()) {
        final Iterator sortedEventTimerIter =
            timestampSortedEventTimeTimerState.readIterator().read();

        if (!sortedEventTimerIter.hasNext()) {
          // inline the migration code
          while (eventTimersIter.hasNext()) {
            final Map.Entry<TimerKey<K>, Long> entry = eventTimersIter.next();
            final KeyedTimerData<K> keyedTimerData =
                TimerKey.toKeyedTimerData(
                    entry.getKey(), entry.getValue(), TimeDomain.EVENT_TIME, keyCoder);
            timestampSortedEventTimeTimerState.add(keyedTimerData);
          }
        }
<<<<<<< HEAD
        ((SamzaStoreStateInternals.KeyValueIteratorState) timestampSortedEventTimeTimerState)
            .closeIterators();
      }
      ((SamzaStoreStateInternals.KeyValueIteratorState) eventTimeTimerState).closeIterators();
=======
        timestampSortedEventTimeTimerState.closeIterators();
      }
      eventTimeTimerState.closeIterators();
>>>>>>> b10590cc

      reloadEventTimeTimers();
      loadProcessingTimeTimers();
    }
  }

  @AutoValue
  abstract static class TimerKey<K> {
    abstract @Nullable K getKey();

    abstract StateNamespace getStateNamespace();

    abstract String getTimerId();

    abstract String getTimerFamilyId();

    static <K> Builder<K> builder() {
      return new AutoValue_SamzaTimerInternalsFactory_TimerKey.Builder<>();
    }

    static <K> TimerKey<K> of(KeyedTimerData<K> keyedTimerData) {
      final TimerInternals.TimerData timerData = keyedTimerData.getTimerData();
<<<<<<< HEAD
      return TimerKey.<K>builder()
          .setKey(keyedTimerData.getKey())
          .setStateNamespace(timerData.getNamespace())
          .setTimerId(timerData.getTimerId())
          .setTimerFamilyId(timerData.getTimerFamilyId())
=======
      return of(
          keyedTimerData.getKey(),
          timerData.getNamespace(),
          timerData.getTimerId(),
          timerData.getTimerFamilyId());
    }

    static <K> TimerKey<K> of(
        K key, StateNamespace namespace, String timerId, String timerFamilyId) {
      return TimerKey.<K>builder()
          .setKey(key)
          .setStateNamespace(namespace)
          .setTimerId(timerId)
          .setTimerFamilyId(timerFamilyId)
>>>>>>> b10590cc
          .build();
    }

    static <K> KeyedTimerData<K> toKeyedTimerData(
        TimerKey<K> timerKey, long timestamp, TimeDomain domain, Coder<K> keyCoder) {
      byte[] keyBytes = null;
      if (keyCoder != null && timerKey.getKey() != null) {
        final ByteArrayOutputStream baos = new ByteArrayOutputStream();
        try {
          keyCoder.encode(timerKey.getKey(), baos);
        } catch (IOException e) {
          throw new RuntimeException("Could not encode key: " + timerKey.getKey(), e);
        }
        keyBytes = baos.toByteArray();
      }

      return new KeyedTimerData<>(
          keyBytes,
          timerKey.getKey(),
          TimerInternals.TimerData.of(
              timerKey.getTimerId(),
              timerKey.getTimerFamilyId(),
              timerKey.getStateNamespace(),
              new Instant(timestamp),
              new Instant(timestamp),
              domain));
    }

    @AutoValue.Builder
    abstract static class Builder<K> {
      abstract Builder<K> setKey(K key);
<<<<<<< HEAD

      abstract Builder<K> setStateNamespace(StateNamespace stateNamespace);

      abstract Builder<K> setTimerId(String timerId);

      abstract Builder<K> setTimerFamilyId(String timerFamilyId);

=======

      abstract Builder<K> setStateNamespace(StateNamespace stateNamespace);

      abstract Builder<K> setTimerId(String timerId);

      abstract Builder<K> setTimerFamilyId(String timerFamilyId);

>>>>>>> b10590cc
      abstract TimerKey<K> build();
    }
  }

  /** Coder for {@link TimerKey}. */
  public static class TimerKeyCoder<K> extends StructuredCoder<TimerKey<K>> {
    private static final StringUtf8Coder STRING_CODER = StringUtf8Coder.of();

    private final Coder<K> keyCoder;
    private final Coder<? extends BoundedWindow> windowCoder;

    TimerKeyCoder(Coder<K> keyCoder, Coder<? extends BoundedWindow> windowCoder) {
      this.keyCoder = keyCoder;
      this.windowCoder = windowCoder;
    }

    @Override
    public void encode(TimerKey<K> value, OutputStream outStream)
        throws CoderException, IOException {

      // encode the timestamp first
      STRING_CODER.encode(value.getTimerId(), outStream);
      STRING_CODER.encode(value.getStateNamespace().stringKey(), outStream);

      if (keyCoder != null) {
        keyCoder.encode(value.getKey(), outStream);
      }

      STRING_CODER.encode(value.getTimerFamilyId(), outStream);
    }

    @Override
    public TimerKey<K> decode(InputStream inStream) throws CoderException, IOException {
      // decode the timestamp first
      final String timerId = STRING_CODER.decode(inStream);
      // The namespace needs two-phase deserialization:
      // first from bytes into a string, then from string to namespace object using windowCoder.
      final StateNamespace namespace =
          StateNamespaces.fromString(STRING_CODER.decode(inStream), windowCoder);
      K key = null;
      if (keyCoder != null) {
        key = keyCoder.decode(inStream);
      }

      // check if the stream has more available bytes. This is to ensure backward compatibility with
      // old rocksdb state which does not encode timer family data
      final String timerFamilyId = inStream.available() > 0 ? STRING_CODER.decode(inStream) : "";

      return TimerKey.<K>builder()
          .setTimerId(timerId)
          .setStateNamespace(namespace)
          .setKey(key)
          .setTimerFamilyId(timerFamilyId)
          .build();
    }

    @Override
    public List<? extends Coder<?>> getCoderArguments() {
      return Arrays.asList(keyCoder, windowCoder);
    }

    @Override
    public void verifyDeterministic() throws NonDeterministicException {}
  }
}<|MERGE_RESOLUTION|>--- conflicted
+++ resolved
@@ -180,11 +180,7 @@
     final Collection<KeyedTimerData<K>> readyTimers = new ArrayList<>();
 
     while (!eventTimeBuffer.isEmpty()
-<<<<<<< HEAD
-        && eventTimeBuffer.first().getTimerData().getTimestamp().isBefore(inputWatermark)
-=======
         && !eventTimeBuffer.first().getTimerData().getTimestamp().isAfter(inputWatermark)
->>>>>>> b10590cc
         && readyTimers.size() < maxReadyTimersToProcessOnce) {
 
       final KeyedTimerData<K> keyedTimerData = eventTimeBuffer.pollFirst();
@@ -283,35 +279,6 @@
       // persist it first
       state.persist(keyedTimerData);
 
-<<<<<<< HEAD
-        // TO-DO: apply the same memory optimization over processing timers
-        switch (timerData.getDomain()) {
-          case EVENT_TIME:
-            /**
-             * To determine if the upcoming KeyedTimerData could be added to the Buffer while
-             * guaranteeing the Buffer's timestamps are all <= than those in State Store to preserve
-             * timestamp eviction priority:
-             *
-             * <p>1) If maxEventTimeInBuffer == long.MAX_VALUE, it indicates that the State is
-             * empty, therefore all the Event times greater or lesser than newTimestamp are in the
-             * buffer;
-             *
-             * <p>2) If newTimestamp < maxEventTimeInBuffer, it indicates that there are entries
-             * greater than newTimestamp, so it is safe to add it to the buffer
-             *
-             * <p>In case that the Buffer is full, we remove the largest timer from memory according
-             * to {@link KeyedTimerData.compareTo()}
-             */
-            if (newTimestamp < maxEventTimeInBuffer) {
-              eventTimeBuffer.add(keyedTimerData);
-              if (eventTimeBuffer.size() > maxEventTimerBufferSize) {
-                eventTimeBuffer.pollLast();
-                maxEventTimeInBuffer =
-                    eventTimeBuffer.last().getTimerData().getTimestamp().getMillis();
-              }
-            }
-            break;
-=======
       // TO-DO: apply the same memory optimization over processing timers
       switch (timerData.getDomain()) {
         case EVENT_TIME:
@@ -338,7 +305,6 @@
             }
           }
           break;
->>>>>>> b10590cc
 
         case PROCESSING_TIME:
           timerRegistry.schedule(keyedTimerData, timerData.getTimestamp().getMillis());
@@ -487,17 +453,10 @@
     Long get(TimerKey<K> key, TimeDomain domain) {
       switch (domain) {
         case EVENT_TIME:
-<<<<<<< HEAD
-          return eventTimeTimerState.get(timerKey).read();
-
-        case PROCESSING_TIME:
-          return processingTimeTimerState.get(timerKey).read();
-=======
           return eventTimeTimerState.get(key).read();
 
         case PROCESSING_TIME:
           return processingTimeTimerState.get(key).read();
->>>>>>> b10590cc
 
         default:
           throw new UnsupportedOperationException(
@@ -568,12 +527,7 @@
         maxEventTimeInBuffer = keyedTimerData.getTimerData().getTimestamp().getMillis();
       }
 
-<<<<<<< HEAD
-      ((SamzaStoreStateInternals.KeyValueIteratorState) timestampSortedEventTimeTimerState)
-          .closeIterators();
-=======
       timestampSortedEventTimeTimerState.closeIterators();
->>>>>>> b10590cc
       LOG.info("Loaded {} event time timers in memory", eventTimeBuffer.size());
 
       if (eventTimeBuffer.size() < maxEventTimerBufferSize) {
@@ -601,11 +555,7 @@
             keyedTimerData, keyedTimerData.getTimerData().getTimestamp().getMillis());
         ++count;
       }
-<<<<<<< HEAD
-      ((SamzaStoreStateInternals.KeyValueIteratorState) processingTimeTimerState).closeIterators();
-=======
       processingTimeTimerState.closeIterators();
->>>>>>> b10590cc
 
       LOG.info("Loaded {} processing time timers in memory", count);
     }
@@ -634,16 +584,9 @@
             timestampSortedEventTimeTimerState.add(keyedTimerData);
           }
         }
-<<<<<<< HEAD
-        ((SamzaStoreStateInternals.KeyValueIteratorState) timestampSortedEventTimeTimerState)
-            .closeIterators();
-      }
-      ((SamzaStoreStateInternals.KeyValueIteratorState) eventTimeTimerState).closeIterators();
-=======
         timestampSortedEventTimeTimerState.closeIterators();
       }
       eventTimeTimerState.closeIterators();
->>>>>>> b10590cc
 
       reloadEventTimeTimers();
       loadProcessingTimeTimers();
@@ -666,13 +609,6 @@
 
     static <K> TimerKey<K> of(KeyedTimerData<K> keyedTimerData) {
       final TimerInternals.TimerData timerData = keyedTimerData.getTimerData();
-<<<<<<< HEAD
-      return TimerKey.<K>builder()
-          .setKey(keyedTimerData.getKey())
-          .setStateNamespace(timerData.getNamespace())
-          .setTimerId(timerData.getTimerId())
-          .setTimerFamilyId(timerData.getTimerFamilyId())
-=======
       return of(
           keyedTimerData.getKey(),
           timerData.getNamespace(),
@@ -687,7 +623,6 @@
           .setStateNamespace(namespace)
           .setTimerId(timerId)
           .setTimerFamilyId(timerFamilyId)
->>>>>>> b10590cc
           .build();
     }
 
@@ -719,7 +654,6 @@
     @AutoValue.Builder
     abstract static class Builder<K> {
       abstract Builder<K> setKey(K key);
-<<<<<<< HEAD
 
       abstract Builder<K> setStateNamespace(StateNamespace stateNamespace);
 
@@ -727,15 +661,6 @@
 
       abstract Builder<K> setTimerFamilyId(String timerFamilyId);
 
-=======
-
-      abstract Builder<K> setStateNamespace(StateNamespace stateNamespace);
-
-      abstract Builder<K> setTimerId(String timerId);
-
-      abstract Builder<K> setTimerFamilyId(String timerFamilyId);
-
->>>>>>> b10590cc
       abstract TimerKey<K> build();
     }
   }
