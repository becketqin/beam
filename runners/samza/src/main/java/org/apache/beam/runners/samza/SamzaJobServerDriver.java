--- conflicted
+++ resolved
@@ -38,14 +38,10 @@
 import org.slf4j.LoggerFactory;
 
 /** Driver program that starts a job server. */
-<<<<<<< HEAD
 // TODO(BEAM-8510): extend JobServerDriver
-=======
-// TODO extend JobServerDriver
 @SuppressWarnings({
   "nullness" // TODO(https://issues.apache.org/jira/browse/BEAM-10402)
 })
->>>>>>> f2d2e17f
 public class SamzaJobServerDriver {
   private static final Logger LOG = LoggerFactory.getLogger(SamzaJobServerDriver.class);
 
