/*
 * Licensed to the Apache Software Foundation (ASF) under one
 * or more contributor license agreements.  See the NOTICE file
 * distributed with this work for additional information
 * regarding copyright ownership.  The ASF licenses this file
 * to you under the Apache License, Version 2.0 (the
 * "License"); you may not use this file except in compliance
 * with the License.  You may obtain a copy of the License at
 *
 *     http://www.apache.org/licenses/LICENSE-2.0
 *
 * Unless required by applicable law or agreed to in writing, software
 * distributed under the License is distributed on an "AS IS" BASIS,
 * WITHOUT WARRANTIES OR CONDITIONS OF ANY KIND, either express or implied.
 * See the License for the specific language governing permissions and
 * limitations under the License.
 */
package org.apache.beam.runners.samza.runtime;

import static org.apache.beam.vendor.guava.v26_0_jre.com.google.common.base.Preconditions.checkState;

import java.util.ArrayList;
import java.util.Collection;
import java.util.Collections;
import java.util.HashMap;
import java.util.Iterator;
import java.util.List;
import java.util.Map;
import java.util.ServiceLoader;
import java.util.concurrent.CompletionStage;
import java.util.concurrent.atomic.AtomicBoolean;
import java.util.function.Function;
import org.apache.beam.model.pipeline.v1.RunnerApi;
import org.apache.beam.model.pipeline.v1.RunnerApi.ExecutableStagePayload.SideInputId;
import org.apache.beam.runners.core.DoFnRunner;
import org.apache.beam.runners.core.DoFnRunners;
import org.apache.beam.runners.core.PushbackSideInputDoFnRunner;
import org.apache.beam.runners.core.SideInputHandler;
import org.apache.beam.runners.core.SimplePushbackSideInputDoFnRunner;
import org.apache.beam.runners.core.StateNamespace;
import org.apache.beam.runners.core.StateNamespaces;
import org.apache.beam.runners.core.TimerInternals;
import org.apache.beam.runners.core.construction.graph.ExecutableStage;
import org.apache.beam.runners.fnexecution.control.ExecutableStageContext;
import org.apache.beam.runners.fnexecution.control.StageBundleFactory;
import org.apache.beam.runners.fnexecution.provisioning.JobInfo;
<<<<<<< HEAD
import org.apache.beam.runners.fnexecution.state.StateRequestHandler;
=======
>>>>>>> b10590cc
import org.apache.beam.runners.samza.SamzaExecutionContext;
import org.apache.beam.runners.samza.SamzaPipelineOptions;
import org.apache.beam.runners.samza.util.FutureUtils;
import org.apache.beam.sdk.coders.Coder;
<<<<<<< HEAD
import org.apache.beam.sdk.state.BagState;
=======
>>>>>>> b10590cc
import org.apache.beam.sdk.transforms.DoFn;
import org.apache.beam.sdk.transforms.DoFnSchemaInformation;
import org.apache.beam.sdk.transforms.join.RawUnionValue;
import org.apache.beam.sdk.transforms.reflect.DoFnInvoker;
import org.apache.beam.sdk.transforms.reflect.DoFnInvokers;
import org.apache.beam.sdk.transforms.reflect.DoFnSignature;
import org.apache.beam.sdk.transforms.reflect.DoFnSignatures;
import org.apache.beam.sdk.transforms.windowing.BoundedWindow;
import org.apache.beam.sdk.util.WindowedValue;
import org.apache.beam.sdk.values.PCollection;
import org.apache.beam.sdk.values.PCollectionView;
import org.apache.beam.sdk.values.TupleTag;
import org.apache.beam.sdk.values.WindowingStrategy;
import org.apache.beam.vendor.guava.v26_0_jre.com.google.common.collect.Iterators;
import org.apache.samza.config.Config;
import org.apache.samza.context.Context;
import org.apache.samza.operators.Scheduler;
import org.joda.time.Instant;
import org.slf4j.Logger;
import org.slf4j.LoggerFactory;

/** Samza operator for {@link DoFn}. */
@SuppressWarnings({
  "rawtypes", // TODO(https://issues.apache.org/jira/browse/BEAM-10556)
  "nullness" // TODO(https://issues.apache.org/jira/browse/BEAM-10402)
})
public class DoFnOp<InT, FnOutT, OutT> implements Op<InT, OutT, Void> {
  private static final Logger LOG = LoggerFactory.getLogger(DoFnOp.class);

  private final TupleTag<FnOutT> mainOutputTag;
  private final DoFn<InT, FnOutT> doFn;
  private final Coder<?> keyCoder;
  private final Collection<PCollectionView<?>> sideInputs;
  private final List<TupleTag<?>> sideOutputTags;
  private final WindowingStrategy windowingStrategy;
  private final OutputManagerFactory<OutT> outputManagerFactory;
  // NOTE: we use HashMap here to guarantee Serializability
  // Mapping from view id to a view
  private final HashMap<String, PCollectionView<?>> idToViewMap;
  private final String transformFullName;
  private final String transformId;
  private final Coder<InT> inputCoder;
  private final Coder<WindowedValue<InT>> windowedValueCoder;
  private final HashMap<TupleTag<?>, Coder<?>> outputCoders;
  private final PCollection.IsBounded isBounded;
  private final String bundleCheckTimerId;
  private final String bundleStateId;

  // portable api related
  private final boolean isPortable;
  private final RunnerApi.ExecutableStagePayload stagePayload;
  private final JobInfo jobInfo;
  private final HashMap<String, TupleTag<?>> idToTupleTagMap;

  private transient SamzaTimerInternalsFactory<?> timerInternalsFactory;
  private transient DoFnRunner<InT, FnOutT> fnRunner;
  private transient PushbackSideInputDoFnRunner<InT, FnOutT> pushbackFnRunner;
  private transient SideInputHandler sideInputHandler;
  private transient DoFnInvoker<InT, FnOutT> doFnInvoker;
  // Mapping from side input id to a view
  private transient SamzaPipelineOptions samzaPipelineOptions;

  // This is derivable from pushbackValues which is persisted to a store.
  // TODO: eagerly initialize the hold in init
  @edu.umd.cs.findbugs.annotations.SuppressWarnings(
      justification = "No bug",
      value = "SE_TRANSIENT_FIELD_NOT_RESTORED")
  private transient Instant pushbackWatermarkHold;

  // TODO: add this to checkpointable state
  private transient Instant inputWatermark;
  private transient BundleManager<OutT> bundleManager;
  private transient Instant sideInputWatermark;
  private transient List<WindowedValue<InT>> pushbackValues;
  private transient ExecutableStageContext stageContext;
  private transient StageBundleFactory stageBundleFactory;
<<<<<<< HEAD
  private DoFnSchemaInformation doFnSchemaInformation;
  private transient boolean bundleDisabled;
  private Map<?, PCollectionView<?>> sideInputMapping;
=======
  private transient boolean bundleDisabled;

  private final DoFnSchemaInformation doFnSchemaInformation;
  private final Map<?, PCollectionView<?>> sideInputMapping;
>>>>>>> b10590cc

  public DoFnOp(
      TupleTag<FnOutT> mainOutputTag,
      DoFn<InT, FnOutT> doFn,
      Coder<?> keyCoder,
      Coder<InT> inputCoder,
      Coder<WindowedValue<InT>> windowedValueCoder,
      Map<TupleTag<?>, Coder<?>> outputCoders,
      Collection<PCollectionView<?>> sideInputs,
      List<TupleTag<?>> sideOutputTags,
      WindowingStrategy windowingStrategy,
      Map<String, PCollectionView<?>> idToViewMap,
      OutputManagerFactory<OutT> outputManagerFactory,
      String transformFullName,
      String transformId,
      PCollection.IsBounded isBounded,
      boolean isPortable,
      RunnerApi.ExecutableStagePayload stagePayload,
      JobInfo jobInfo,
      Map<String, TupleTag<?>> idToTupleTagMap,
      DoFnSchemaInformation doFnSchemaInformation,
      Map<?, PCollectionView<?>> sideInputMapping) {
    this.mainOutputTag = mainOutputTag;
    this.doFn = doFn;
    this.sideInputs = sideInputs;
    this.sideOutputTags = sideOutputTags;
    this.inputCoder = inputCoder;
    this.windowedValueCoder = windowedValueCoder;
    this.outputCoders = new HashMap<>(outputCoders);
    this.windowingStrategy = windowingStrategy;
    this.idToViewMap = new HashMap<>(idToViewMap);
    this.outputManagerFactory = outputManagerFactory;
    this.transformFullName = transformFullName;
    this.transformId = transformId;
    this.keyCoder = keyCoder;
    this.isBounded = isBounded;
    this.isPortable = isPortable;
    this.stagePayload = stagePayload;
    this.jobInfo = jobInfo;
    this.idToTupleTagMap = new HashMap<>(idToTupleTagMap);
    this.bundleCheckTimerId = "_samza_bundle_check_" + transformId;
    this.bundleStateId = "_samza_bundle_" + transformId;
    this.doFnSchemaInformation = doFnSchemaInformation;
    this.sideInputMapping = sideInputMapping;
  }

  @Override
  @SuppressWarnings("unchecked")
  public void open(
      Config config,
      Context context,
      Scheduler<KeyedTimerData<Void>> timerRegistry,
      OpEmitter<OutT> emitter) {
    this.inputWatermark = BoundedWindow.TIMESTAMP_MIN_VALUE;
    this.sideInputWatermark = BoundedWindow.TIMESTAMP_MIN_VALUE;
    this.pushbackWatermarkHold = BoundedWindow.TIMESTAMP_MAX_VALUE;

    final DoFnSignature signature = DoFnSignatures.getSignature(doFn.getClass());
    final SamzaExecutionContext samzaExecutionContext =
        (SamzaExecutionContext) context.getApplicationContainerContext();
    this.samzaPipelineOptions = samzaExecutionContext.getPipelineOptions();
    this.bundleDisabled = samzaPipelineOptions.getMaxBundleSize() <= 1;

    final String stateId = "pardo-" + transformId;
    final SamzaStoreStateInternals.Factory<?> nonKeyedStateInternalsFactory =
<<<<<<< HEAD
        SamzaStoreStateInternals.createStateInternalFactory(
            stateId, null, context.getTaskContext(), samzaPipelineOptions, signature);
=======
        SamzaStoreStateInternals.createNonKeyedStateInternalsFactory(
            stateId, context.getTaskContext(), samzaPipelineOptions);
>>>>>>> b10590cc
    final FutureCollector<OutT> outputFutureCollector = createFutureCollector();

    this.bundleManager =
        new BundleManager<>(
            createBundleProgressListener(),
            outputFutureCollector,
            samzaPipelineOptions.getMaxBundleSize(),
            samzaPipelineOptions.getMaxBundleTimeMs(),
            timerRegistry,
            bundleCheckTimerId);

    this.timerInternalsFactory =
        SamzaTimerInternalsFactory.createTimerInternalFactory(
            keyCoder,
            (Scheduler) timerRegistry,
            getTimerStateId(signature),
            nonKeyedStateInternalsFactory,
            windowingStrategy,
            isBounded,
            samzaPipelineOptions);

    this.sideInputHandler =
        new SideInputHandler(sideInputs, nonKeyedStateInternalsFactory.stateInternalsForKey(null));

    if (isPortable) {
      final ExecutableStage executableStage = ExecutableStage.fromPayload(stagePayload);
      stageContext = SamzaExecutableStageContextFactory.getInstance().get(jobInfo);
      stageBundleFactory = stageContext.getStageBundleFactory(executableStage);
<<<<<<< HEAD
      final StateRequestHandler stateRequestHandler =
          SamzaStateRequestHandlers.of(
              executableStage,
              (Map<SideInputId, PCollectionView<?>>) sideInputMapping,
              sideInputHandler);
=======
>>>>>>> b10590cc
      this.fnRunner =
          SamzaDoFnRunners.createPortable(
              transformId,
              bundleStateId,
              windowedValueCoder,
              executableStage,
              sideInputMapping,
              sideInputHandler,
              nonKeyedStateInternalsFactory,
              timerInternalsFactory,
              samzaPipelineOptions,
<<<<<<< HEAD
              bundledEventsBagState,
=======
>>>>>>> b10590cc
              outputManagerFactory.create(emitter, outputFutureCollector),
              stageBundleFactory,
              stateRequestHandler,
              mainOutputTag,
              idToTupleTagMap,
              context,
              transformFullName);
    } else {
      this.fnRunner =
          SamzaDoFnRunners.create(
              samzaPipelineOptions,
              doFn,
              windowingStrategy,
              transformFullName,
              stateId,
              context,
              mainOutputTag,
              sideInputHandler,
              timerInternalsFactory,
              keyCoder,
              outputManagerFactory.create(emitter, outputFutureCollector),
              inputCoder,
              sideOutputTags,
              outputCoders,
              doFnSchemaInformation,
              (Map<String, PCollectionView<?>>) sideInputMapping);
    }

    this.pushbackFnRunner =
        SimplePushbackSideInputDoFnRunner.create(fnRunner, sideInputs, sideInputHandler);
    this.pushbackValues = new ArrayList<>();

    final Iterator<SamzaDoFnInvokerRegistrar> invokerReg =
        ServiceLoader.load(SamzaDoFnInvokerRegistrar.class).iterator();
    if (!invokerReg.hasNext()) {
      // use the default invoker here
      doFnInvoker = DoFnInvokers.tryInvokeSetupFor(doFn, samzaPipelineOptions);
    } else {
      doFnInvoker =
          Iterators.getOnlyElement(invokerReg).invokerSetupFor(doFn, samzaPipelineOptions, context);
    }
  }

<<<<<<< HEAD
  /*package private*/ FutureCollector<OutT> createFutureCollector() {
=======
  FutureCollector<OutT> createFutureCollector() {
>>>>>>> b10590cc
    return new FutureCollectorImpl<>();
  }

  private String getTimerStateId(DoFnSignature signature) {
    final StringBuilder builder = new StringBuilder("timer");
    if (signature.usesTimers()) {
      signature.timerDeclarations().keySet().forEach(builder::append);
    }
    return builder.toString();
  }

  @Override
  public void processElement(WindowedValue<InT> inputElement, OpEmitter<OutT> emitter) {
    try {
      bundleManager.tryStartBundle();
      final Iterable<WindowedValue<InT>> rejectedValues =
          pushbackFnRunner.processElementInReadyWindows(inputElement);
      for (WindowedValue<InT> rejectedValue : rejectedValues) {
        if (rejectedValue.getTimestamp().compareTo(pushbackWatermarkHold) < 0) {
          pushbackWatermarkHold = rejectedValue.getTimestamp();
        }
        pushbackValues.add(rejectedValue);
      }

      bundleManager.tryFinishBundle(emitter);
    } catch (Throwable t) {
      LOG.error("Encountered error during process element", t);
      bundleManager.signalFailure(t);
      throw t;
    }
  }

  private void doProcessWatermark(Instant watermark, OpEmitter<OutT> emitter) {
    this.inputWatermark = watermark;

    if (sideInputWatermark.isEqual(BoundedWindow.TIMESTAMP_MAX_VALUE)) {
      // this means we will never see any more side input
      emitAllPushbackValues();
    }

    final Instant actualInputWatermark =
        pushbackWatermarkHold.isBefore(inputWatermark) ? pushbackWatermarkHold : inputWatermark;

    timerInternalsFactory.setInputWatermark(actualInputWatermark);

    Collection<? extends KeyedTimerData<?>> readyTimers = timerInternalsFactory.removeReadyTimers();
    if (!readyTimers.isEmpty()) {
      pushbackFnRunner.startBundle();
      for (KeyedTimerData<?> keyedTimerData : readyTimers) {
        fireTimer(keyedTimerData);
      }
      pushbackFnRunner.finishBundle();
    }

    if (timerInternalsFactory.getOutputWatermark() == null
        || timerInternalsFactory.getOutputWatermark().isBefore(actualInputWatermark)) {
      timerInternalsFactory.setOutputWatermark(actualInputWatermark);
      emitter.emitWatermark(timerInternalsFactory.getOutputWatermark());
    }
  }

  @Override
  public void processWatermark(Instant watermark, OpEmitter<OutT> emitter) {
    bundleManager.processWatermark(watermark, emitter);
  }

  @Override
  public void processSideInput(
      String id, WindowedValue<? extends Iterable<?>> elements, OpEmitter<OutT> emitter) {
    checkState(
        bundleDisabled, "Side input not supported in bundling mode. Please disable bundling.");
    @SuppressWarnings("unchecked")
    final WindowedValue<Iterable<?>> retypedElements = (WindowedValue<Iterable<?>>) elements;

    final PCollectionView<?> view = idToViewMap.get(id);
    if (view == null) {
      throw new IllegalArgumentException("No mapping of id " + id + " to view.");
    }

    sideInputHandler.addSideInputValue(view, retypedElements);

    final List<WindowedValue<InT>> previousPushbackValues = new ArrayList<>(pushbackValues);
    pushbackWatermarkHold = BoundedWindow.TIMESTAMP_MAX_VALUE;
    pushbackValues.clear();

    for (final WindowedValue<InT> value : previousPushbackValues) {
      processElement(value, emitter);
    }

    // We may be able to advance the output watermark since we may have played some pushed back
    // events.
    processWatermark(this.inputWatermark, emitter);
  }

  @Override
  public void processSideInputWatermark(Instant watermark, OpEmitter<OutT> emitter) {
    checkState(
        bundleDisabled, "Side input not supported in bundling mode. Please disable bundling.");
    sideInputWatermark = watermark;

    if (sideInputWatermark.isEqual(BoundedWindow.TIMESTAMP_MAX_VALUE)) {
      // this means we will never see any more side input
      processWatermark(this.inputWatermark, emitter);
    }
  }

  @Override
  @SuppressWarnings("unchecked")
  public void processTimer(KeyedTimerData<Void> keyedTimerData, OpEmitter<OutT> emitter) {
    // this is internal timer in processing time to check whether a bundle should be closed
    if (bundleCheckTimerId.equals(keyedTimerData.getTimerData().getTimerId())) {
      bundleManager.processTimer(keyedTimerData, emitter);
      return;
    }

    pushbackFnRunner.startBundle();
    fireTimer(keyedTimerData);
    pushbackFnRunner.finishBundle();

    this.timerInternalsFactory.removeProcessingTimer((KeyedTimerData) keyedTimerData);
  }

  @Override
  public void close() {
    doFnInvoker.invokeTeardown();
    try (AutoCloseable factory = stageBundleFactory;
        AutoCloseable context = stageContext) {
      // do nothing
    } catch (Exception e) {
      LOG.error("Failed to close stage bundle factory", e);
    }
  }

  private void fireTimer(KeyedTimerData<?> keyedTimerData) {
    final TimerInternals.TimerData timer = keyedTimerData.getTimerData();
    LOG.debug("Firing timer {}", timer);

    final StateNamespace namespace = timer.getNamespace();
    // NOTE: not sure why this is safe, but DoFnOperator makes this assumption
    final BoundedWindow window = ((StateNamespaces.WindowNamespace) namespace).getWindow();

    fnRunner.onTimer(
        timer.getTimerId(),
        timer.getTimerFamilyId(),
        keyedTimerData.getKey(),
        window,
        timer.getTimestamp(),
        timer.getOutputTimestamp(),
        timer.getDomain());
  }

  // todo: should this go through bundle manager to start and finish the bundle?
  private void emitAllPushbackValues() {
    if (!pushbackValues.isEmpty()) {
      pushbackFnRunner.startBundle();

      final List<WindowedValue<InT>> previousPushbackValues = new ArrayList<>(pushbackValues);
      pushbackWatermarkHold = BoundedWindow.TIMESTAMP_MAX_VALUE;
      pushbackValues.clear();

      for (final WindowedValue<InT> value : previousPushbackValues) {
        fnRunner.processElement(value);
      }

      pushbackFnRunner.finishBundle();
    }
  }

  private BundleManager.BundleProgressListener<OutT> createBundleProgressListener() {
    return new BundleManager.BundleProgressListener<OutT>() {
      @Override
      public void onBundleStarted() {
        pushbackFnRunner.startBundle();
      }

      @Override
      public void onBundleFinished(OpEmitter<OutT> emitter) {
        pushbackFnRunner.finishBundle();
      }

      @Override
      public void onWatermark(Instant watermark, OpEmitter<OutT> emitter) {
        doProcessWatermark(watermark, emitter);
      }
    };
  }

  static <T, OutT> CompletionStage<WindowedValue<OutT>> createOutputFuture(
      WindowedValue<T> windowedValue,
      CompletionStage<T> valueFuture,
      Function<T, OutT> valueMapper) {
    return valueFuture.thenApply(
        res ->
            WindowedValue.of(
                valueMapper.apply(res),
                windowedValue.getTimestamp(),
                windowedValue.getWindows(),
                windowedValue.getPane()));
  }

  static class FutureCollectorImpl<OutT> implements FutureCollector<OutT> {
    private final List<CompletionStage<WindowedValue<OutT>>> outputFutures;
<<<<<<< HEAD
    private AtomicBoolean collectorSealed;
=======
    private final AtomicBoolean collectorSealed;
>>>>>>> b10590cc

    FutureCollectorImpl() {
      /*
       * Choosing synchronized list here since the concurrency is low as the message dispatch thread is single threaded.
       * We need this guard against scenarios when watermark/finish bundle trigger outputs.
       */
      outputFutures = Collections.synchronizedList(new ArrayList<>());
      collectorSealed = new AtomicBoolean(true);
    }

    @Override
    public void add(CompletionStage<WindowedValue<OutT>> element) {
      checkState(
          !collectorSealed.get(),
          "Cannot add elements to an unprepared collector. Make sure prepare() is invoked before adding elements.");
      outputFutures.add(element);
    }

    @Override
    public void discard() {
      collectorSealed.compareAndSet(false, true);
      outputFutures.clear();
    }

    @Override
    public CompletionStage<Collection<WindowedValue<OutT>>> finish() {
      /*
       * We can ignore the results here because its okay to call finish without invoking prepare. It will be a no-op
       * and an empty collection will be returned.
       */
      collectorSealed.compareAndSet(false, true);

      CompletionStage<Collection<WindowedValue<OutT>>> sealedOutputFuture =
          FutureUtils.flattenFutures(outputFutures);
      outputFutures.clear();
      return sealedOutputFuture;
    }

    @Override
    public void prepare() {
      boolean isCollectorSealed = collectorSealed.compareAndSet(true, false);
      checkState(
          isCollectorSealed,
          "Failed to prepare the collector. Collector needs to be sealed before prepare() is invoked.");
    }
  }

  /**
   * Factory class to create an {@link org.apache.beam.runners.core.DoFnRunners.OutputManager} that
   * emits values to the main output only, which is a single {@link
   * org.apache.beam.sdk.values.PCollection}.
   *
   * @param <OutT> type of the output element.
   */
  public static class SingleOutputManagerFactory<OutT> implements OutputManagerFactory<OutT> {
    @Override
    public DoFnRunners.OutputManager create(OpEmitter<OutT> emitter) {
      return createOutputManager(emitter, null);
    }

    @Override
    public DoFnRunners.OutputManager create(
        OpEmitter<OutT> emitter, FutureCollector<OutT> collector) {
      return createOutputManager(emitter, collector);
    }

    private DoFnRunners.OutputManager createOutputManager(
        OpEmitter<OutT> emitter, FutureCollector<OutT> collector) {
      return new DoFnRunners.OutputManager() {
        @Override
        @SuppressWarnings("unchecked")
        public <T> void output(TupleTag<T> tupleTag, WindowedValue<T> windowedValue) {
          // With only one input we know that T is of type OutT.
          if (windowedValue.getValue() instanceof CompletionStage) {
            CompletionStage<T> valueFuture = (CompletionStage<T>) windowedValue.getValue();
            if (collector != null) {
              collector.add(createOutputFuture(windowedValue, valueFuture, value -> (OutT) value));
            }
          } else {
            final WindowedValue<OutT> retypedWindowedValue = (WindowedValue<OutT>) windowedValue;
            emitter.emitElement(retypedWindowedValue);
          }
        }
      };
    }
  }

  /**
   * Factory class to create an {@link org.apache.beam.runners.core.DoFnRunners.OutputManager} that
   * emits values to the main output as well as the side outputs via union type {@link
   * RawUnionValue}.
   */
  public static class MultiOutputManagerFactory implements OutputManagerFactory<RawUnionValue> {
    private final Map<TupleTag<?>, Integer> tagToIndexMap;

    public MultiOutputManagerFactory(Map<TupleTag<?>, Integer> tagToIndexMap) {
      this.tagToIndexMap = tagToIndexMap;
    }

    @Override
    public DoFnRunners.OutputManager create(OpEmitter<RawUnionValue> emitter) {
      return createOutputManager(emitter, null);
    }

    @Override
    public DoFnRunners.OutputManager create(
        OpEmitter<RawUnionValue> emitter, FutureCollector<RawUnionValue> collector) {
      return createOutputManager(emitter, collector);
    }

    private DoFnRunners.OutputManager createOutputManager(
        OpEmitter<RawUnionValue> emitter, FutureCollector<RawUnionValue> collector) {
      return new DoFnRunners.OutputManager() {
        @Override
        @SuppressWarnings("unchecked")
        public <T> void output(TupleTag<T> tupleTag, WindowedValue<T> windowedValue) {
          final int index = tagToIndexMap.get(tupleTag);
          final T rawValue = windowedValue.getValue();
          if (rawValue instanceof CompletionStage) {
            CompletionStage<T> valueFuture = (CompletionStage<T>) rawValue;
            if (collector != null) {
              collector.add(
                  createOutputFuture(
                      windowedValue, valueFuture, res -> new RawUnionValue(index, res)));
            }
          } else {
            final RawUnionValue rawUnionValue = new RawUnionValue(index, rawValue);
            emitter.emitElement(windowedValue.withValue(rawUnionValue));
          }
        }
      };
    }
  }
}<|MERGE_RESOLUTION|>--- conflicted
+++ resolved
@@ -31,7 +31,6 @@
 import java.util.concurrent.atomic.AtomicBoolean;
 import java.util.function.Function;
 import org.apache.beam.model.pipeline.v1.RunnerApi;
-import org.apache.beam.model.pipeline.v1.RunnerApi.ExecutableStagePayload.SideInputId;
 import org.apache.beam.runners.core.DoFnRunner;
 import org.apache.beam.runners.core.DoFnRunners;
 import org.apache.beam.runners.core.PushbackSideInputDoFnRunner;
@@ -44,18 +43,10 @@
 import org.apache.beam.runners.fnexecution.control.ExecutableStageContext;
 import org.apache.beam.runners.fnexecution.control.StageBundleFactory;
 import org.apache.beam.runners.fnexecution.provisioning.JobInfo;
-<<<<<<< HEAD
-import org.apache.beam.runners.fnexecution.state.StateRequestHandler;
-=======
->>>>>>> b10590cc
 import org.apache.beam.runners.samza.SamzaExecutionContext;
 import org.apache.beam.runners.samza.SamzaPipelineOptions;
 import org.apache.beam.runners.samza.util.FutureUtils;
 import org.apache.beam.sdk.coders.Coder;
-<<<<<<< HEAD
-import org.apache.beam.sdk.state.BagState;
-=======
->>>>>>> b10590cc
 import org.apache.beam.sdk.transforms.DoFn;
 import org.apache.beam.sdk.transforms.DoFnSchemaInformation;
 import org.apache.beam.sdk.transforms.join.RawUnionValue;
@@ -115,7 +106,6 @@
   private transient PushbackSideInputDoFnRunner<InT, FnOutT> pushbackFnRunner;
   private transient SideInputHandler sideInputHandler;
   private transient DoFnInvoker<InT, FnOutT> doFnInvoker;
-  // Mapping from side input id to a view
   private transient SamzaPipelineOptions samzaPipelineOptions;
 
   // This is derivable from pushbackValues which is persisted to a store.
@@ -132,16 +122,10 @@
   private transient List<WindowedValue<InT>> pushbackValues;
   private transient ExecutableStageContext stageContext;
   private transient StageBundleFactory stageBundleFactory;
-<<<<<<< HEAD
-  private DoFnSchemaInformation doFnSchemaInformation;
-  private transient boolean bundleDisabled;
-  private Map<?, PCollectionView<?>> sideInputMapping;
-=======
   private transient boolean bundleDisabled;
 
   private final DoFnSchemaInformation doFnSchemaInformation;
   private final Map<?, PCollectionView<?>> sideInputMapping;
->>>>>>> b10590cc
 
   public DoFnOp(
       TupleTag<FnOutT> mainOutputTag,
@@ -207,13 +191,8 @@
 
     final String stateId = "pardo-" + transformId;
     final SamzaStoreStateInternals.Factory<?> nonKeyedStateInternalsFactory =
-<<<<<<< HEAD
-        SamzaStoreStateInternals.createStateInternalFactory(
-            stateId, null, context.getTaskContext(), samzaPipelineOptions, signature);
-=======
         SamzaStoreStateInternals.createNonKeyedStateInternalsFactory(
             stateId, context.getTaskContext(), samzaPipelineOptions);
->>>>>>> b10590cc
     final FutureCollector<OutT> outputFutureCollector = createFutureCollector();
 
     this.bundleManager =
@@ -242,14 +221,6 @@
       final ExecutableStage executableStage = ExecutableStage.fromPayload(stagePayload);
       stageContext = SamzaExecutableStageContextFactory.getInstance().get(jobInfo);
       stageBundleFactory = stageContext.getStageBundleFactory(executableStage);
-<<<<<<< HEAD
-      final StateRequestHandler stateRequestHandler =
-          SamzaStateRequestHandlers.of(
-              executableStage,
-              (Map<SideInputId, PCollectionView<?>>) sideInputMapping,
-              sideInputHandler);
-=======
->>>>>>> b10590cc
       this.fnRunner =
           SamzaDoFnRunners.createPortable(
               transformId,
@@ -261,13 +232,8 @@
               nonKeyedStateInternalsFactory,
               timerInternalsFactory,
               samzaPipelineOptions,
-<<<<<<< HEAD
-              bundledEventsBagState,
-=======
->>>>>>> b10590cc
               outputManagerFactory.create(emitter, outputFutureCollector),
               stageBundleFactory,
-              stateRequestHandler,
               mainOutputTag,
               idToTupleTagMap,
               context,
@@ -308,11 +274,7 @@
     }
   }
 
-<<<<<<< HEAD
-  /*package private*/ FutureCollector<OutT> createFutureCollector() {
-=======
   FutureCollector<OutT> createFutureCollector() {
->>>>>>> b10590cc
     return new FutureCollectorImpl<>();
   }
 
@@ -515,11 +477,7 @@
 
   static class FutureCollectorImpl<OutT> implements FutureCollector<OutT> {
     private final List<CompletionStage<WindowedValue<OutT>>> outputFutures;
-<<<<<<< HEAD
-    private AtomicBoolean collectorSealed;
-=======
     private final AtomicBoolean collectorSealed;
->>>>>>> b10590cc
 
     FutureCollectorImpl() {
       /*
