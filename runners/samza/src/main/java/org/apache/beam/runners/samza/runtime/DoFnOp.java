--- conflicted
+++ resolved
@@ -261,29 +261,8 @@
     doFnInvoker.invokeSetup();
   }
 
-<<<<<<< HEAD
   /*package private*/ FutureCollector<OutT> createFutureCollector() {
     return new FutureCollectorImpl<>();
-=======
-  /*
-   * Schedule in processing time to check whether the current bundle should be closed. Note that
-   * we only approximately achieve max bundle time by checking as frequent as half of the max bundle
-   * time set by users. This would violate the max bundle time by up to half of it but should
-   * acceptable in most cases (and cheaper than scheduling a timer at the beginning of every bundle).
-   */
-  private void scheduleNextBundleCheck() {
-    final Instant nextBundleCheckTime =
-        Instant.now().plus(Duration.millis(maxBundleTimeMs / 2 + MIN_BUNDLE_CHECK_TIME_MS));
-    final TimerInternals.TimerData timerData =
-        TimerInternals.TimerData.of(
-            bundleCheckTimerId,
-            StateNamespaces.global(),
-            nextBundleCheckTime,
-            nextBundleCheckTime,
-            TimeDomain.PROCESSING_TIME);
-    bundleTimerScheduler.schedule(
-        new KeyedTimerData<>(new byte[0], null, timerData), nextBundleCheckTime.getMillis());
->>>>>>> 738a9100
   }
 
   private String getTimerStateId(DoFnSignature signature) {
