/*
 * Licensed to the Apache Software Foundation (ASF) under one
 * or more contributor license agreements.  See the NOTICE file
 * distributed with this work for additional information
 * regarding copyright ownership.  The ASF licenses this file
 * to you under the Apache License, Version 2.0 (the
 * "License"); you may not use this file except in compliance
 * with the License.  You may obtain a copy of the License at
 *
 *     http://www.apache.org/licenses/LICENSE-2.0
 *
 * Unless required by applicable law or agreed to in writing, software
 * distributed under the License is distributed on an "AS IS" BASIS,
 * WITHOUT WARRANTIES OR CONDITIONS OF ANY KIND, either express or implied.
 * See the License for the specific language governing permissions and
 * limitations under the License.
 */
package org.apache.beam.runners.samza.container;

import java.time.Duration;
<<<<<<< HEAD
import org.apache.samza.application.SamzaApplication;
import org.apache.samza.application.descriptors.ApplicationDescriptor;
import org.apache.samza.application.descriptors.ApplicationDescriptorImpl;
import org.apache.samza.application.descriptors.ApplicationDescriptorUtil;
import org.apache.samza.config.Config;
import org.apache.samza.config.ShellCommandConfig;
import org.apache.samza.context.ExternalContext;
import org.apache.samza.job.ApplicationStatus;
import org.apache.samza.runtime.ApplicationRunner;
import org.apache.samza.runtime.ContainerLaunchUtil;
import org.apache.samza.util.SamzaUncaughtExceptionHandler;
=======
import org.apache.samza.application.StreamApplication;
import org.apache.samza.config.Config;
import org.apache.samza.config.ShellCommandConfig;
import org.apache.samza.job.ApplicationStatus;
import org.apache.samza.runtime.LocalContainerRunner;
>>>>>>> c0f20401
import org.slf4j.Logger;
import org.slf4j.LoggerFactory;

/** Runs the beam Yarn container, using the static global job model. */
<<<<<<< HEAD
public class BeamContainerRunner implements ApplicationRunner {
=======
public class BeamContainerRunner extends LocalContainerRunner {
>>>>>>> c0f20401
  private static final Logger LOG = LoggerFactory.getLogger(ContainerCfgFactory.class);

  private final ApplicationDescriptorImpl<? extends ApplicationDescriptor> appDesc;

  public BeamContainerRunner(SamzaApplication app, Config config) {
    this.appDesc = ApplicationDescriptorUtil.getAppDescriptor(app, config);
  }

  @Override
  public void run(ExternalContext externalContext) {
    Thread.setDefaultUncaughtExceptionHandler(
        new SamzaUncaughtExceptionHandler(
            () -> {
              LOG.info("Exiting process now.");
              System.exit(1);
            }));

    ContainerLaunchUtil.run(
        appDesc,
        System.getenv(ShellCommandConfig.ENV_CONTAINER_ID()),
        ContainerCfgFactory.jobModel);
  }

  @Override
  public void kill() {
    // Do nothing. Yarn will kill the container.
  }

  @Override
  public ApplicationStatus status() {
    // The container is running during the life span of this object.
    return ApplicationStatus.Running;
  }

  @Override
  public void waitForFinish() {
    // Container run is synchronous
    // so calling waitForFinish() after run() should return immediately
    LOG.info("Container has stopped");
  }

  @Override
  public boolean waitForFinish(Duration timeout) {
    // Container run is synchronous
    // so calling waitForFinish() after run() should return immediately
    LOG.info("Container has stopped");
    return true;
  }

  @Override
  public ApplicationStatus status(StreamApplication app) {
    return ApplicationStatus.Running;
  }

  @Override
  public void waitForFinish() {
    LOG.info("Container has stopped");
  }

  @Override
  public boolean waitForFinish(Duration timeout) {
    LOG.info("Container has stopped");
    return true;
  }
}<|MERGE_RESOLUTION|>--- conflicted
+++ resolved
@@ -18,7 +18,6 @@
 package org.apache.beam.runners.samza.container;
 
 import java.time.Duration;
-<<<<<<< HEAD
 import org.apache.samza.application.SamzaApplication;
 import org.apache.samza.application.descriptors.ApplicationDescriptor;
 import org.apache.samza.application.descriptors.ApplicationDescriptorImpl;
@@ -30,22 +29,11 @@
 import org.apache.samza.runtime.ApplicationRunner;
 import org.apache.samza.runtime.ContainerLaunchUtil;
 import org.apache.samza.util.SamzaUncaughtExceptionHandler;
-=======
-import org.apache.samza.application.StreamApplication;
-import org.apache.samza.config.Config;
-import org.apache.samza.config.ShellCommandConfig;
-import org.apache.samza.job.ApplicationStatus;
-import org.apache.samza.runtime.LocalContainerRunner;
->>>>>>> c0f20401
 import org.slf4j.Logger;
 import org.slf4j.LoggerFactory;
 
 /** Runs the beam Yarn container, using the static global job model. */
-<<<<<<< HEAD
 public class BeamContainerRunner implements ApplicationRunner {
-=======
-public class BeamContainerRunner extends LocalContainerRunner {
->>>>>>> c0f20401
   private static final Logger LOG = LoggerFactory.getLogger(ContainerCfgFactory.class);
 
   private final ApplicationDescriptorImpl<? extends ApplicationDescriptor> appDesc;
@@ -94,20 +82,4 @@
     LOG.info("Container has stopped");
     return true;
   }
-
-  @Override
-  public ApplicationStatus status(StreamApplication app) {
-    return ApplicationStatus.Running;
-  }
-
-  @Override
-  public void waitForFinish() {
-    LOG.info("Container has stopped");
-  }
-
-  @Override
-  public boolean waitForFinish(Duration timeout) {
-    LOG.info("Container has stopped");
-    return true;
-  }
 }