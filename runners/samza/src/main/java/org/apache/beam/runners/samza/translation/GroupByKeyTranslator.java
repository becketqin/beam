/*
 * Licensed to the Apache Software Foundation (ASF) under one
 * or more contributor license agreements.  See the NOTICE file
 * distributed with this work for additional information
 * regarding copyright ownership.  The ASF licenses this file
 * to you under the Apache License, Version 2.0 (the
 * "License"); you may not use this file except in compliance
 * with the License.  You may obtain a copy of the License at
 *
 *     http://www.apache.org/licenses/LICENSE-2.0
 *
 * Unless required by applicable law or agreed to in writing, software
 * distributed under the License is distributed on an "AS IS" BASIS,
 * WITHOUT WARRANTIES OR CONDITIONS OF ANY KIND, either express or implied.
 * See the License for the specific language governing permissions and
 * limitations under the License.
 */
package org.apache.beam.runners.samza.translation;

import static org.apache.beam.runners.samza.util.SamzaPipelineTranslatorUtils.escape;

import java.util.Map;
import org.apache.beam.model.pipeline.v1.RunnerApi;
import org.apache.beam.runners.core.KeyedWorkItem;
import org.apache.beam.runners.core.KeyedWorkItemCoder;
import org.apache.beam.runners.core.SystemReduceFn;
import org.apache.beam.runners.core.construction.graph.PipelineNode;
import org.apache.beam.runners.core.construction.graph.QueryablePipeline;
import org.apache.beam.runners.samza.SamzaPipelineOptions;
import org.apache.beam.runners.samza.runtime.DoFnOp;
import org.apache.beam.runners.samza.runtime.GroupByKeyOp;
import org.apache.beam.runners.samza.runtime.KvToKeyedWorkItemOp;
import org.apache.beam.runners.samza.runtime.OpAdapter;
import org.apache.beam.runners.samza.runtime.OpMessage;
import org.apache.beam.runners.samza.transforms.GroupWithoutRepartition;
import org.apache.beam.runners.samza.util.SamzaCoders;
import org.apache.beam.runners.samza.util.SamzaPipelineTranslatorUtils;
import org.apache.beam.runners.samza.util.WindowUtils;
import org.apache.beam.sdk.Pipeline;
import org.apache.beam.sdk.coders.Coder;
import org.apache.beam.sdk.coders.KvCoder;
import org.apache.beam.sdk.runners.TransformHierarchy;
import org.apache.beam.sdk.transforms.Combine;
import org.apache.beam.sdk.transforms.CombineFnBase;
import org.apache.beam.sdk.transforms.GroupByKey;
import org.apache.beam.sdk.transforms.PTransform;
import org.apache.beam.sdk.transforms.windowing.BoundedWindow;
import org.apache.beam.sdk.util.AppliedCombineFn;
import org.apache.beam.sdk.util.WindowedValue;
import org.apache.beam.sdk.values.KV;
import org.apache.beam.sdk.values.PCollection;
import org.apache.beam.sdk.values.TupleTag;
import org.apache.beam.sdk.values.WindowingStrategy;
import org.apache.beam.vendor.guava.v26_0_jre.com.google.common.collect.Iterables;
import org.apache.samza.operators.MessageStream;
import org.apache.samza.serializers.KVSerde;

/** Translates {@link GroupByKey} to Samza {@link GroupByKeyOp}. */
@SuppressWarnings({"keyfor", "nullness"}) // TODO(https://issues.apache.org/jira/browse/BEAM-10402)
class GroupByKeyTranslator<K, InputT, OutputT>
    implements TransformTranslator<
            PTransform<PCollection<KV<K, InputT>>, PCollection<KV<K, OutputT>>>>,
        TransformConfigGenerator<
            PTransform<PCollection<KV<K, InputT>>, PCollection<KV<K, OutputT>>>> {

  @Override
  public void translate(
      PTransform<PCollection<KV<K, InputT>>, PCollection<KV<K, OutputT>>> transform,
      TransformHierarchy.Node node,
      TranslationContext ctx) {
    doTranslate(transform, node, ctx);
  }

  private static <K, InputT, OutputT> void doTranslate(
      PTransform<PCollection<KV<K, InputT>>, PCollection<KV<K, OutputT>>> transform,
      TransformHierarchy.Node node,
      TranslationContext ctx) {
    final PCollection<KV<K, InputT>> input = ctx.getInput(transform);

    final PCollection<KV<K, OutputT>> output = ctx.getOutput(transform);
    final TupleTag<KV<K, OutputT>> outputTag = ctx.getOutputTag(transform);

    @SuppressWarnings("unchecked")
    final WindowingStrategy<?, BoundedWindow> windowingStrategy =
        (WindowingStrategy<?, BoundedWindow>) input.getWindowingStrategy();

    final MessageStream<OpMessage<KV<K, InputT>>> inputStream = ctx.getMessageStream(input);

    final KvCoder<K, InputT> kvInputCoder = (KvCoder<K, InputT>) input.getCoder();
    final Coder<WindowedValue<KV<K, InputT>>> elementCoder = SamzaCoders.of(input);

    final SystemReduceFn<K, InputT, ?, OutputT, BoundedWindow> reduceFn =
        getSystemReduceFn(transform, input.getPipeline(), kvInputCoder);

    final MessageStream<OpMessage<KV<K, OutputT>>> outputStream =
        doTranslateGBK(
            inputStream,
            needRepartition(node, ctx),
            reduceFn,
            windowingStrategy,
            kvInputCoder,
            elementCoder,
            ctx.getTransformFullName(),
            ctx.getTransformId(),
            outputTag,
            input.isBounded());

    ctx.registerMessageStream(output, outputStream);
  }

  @Override
  public void translatePortable(
      PipelineNode.PTransformNode transform,
      QueryablePipeline pipeline,
      PortableTranslationContext ctx) {
    final String inputId = ctx.getInputId(transform);
    final RunnerApi.PCollection input = pipeline.getComponents().getPcollectionsOrThrow(inputId);
    final MessageStream<OpMessage<KV<K, InputT>>> inputStream = ctx.getMessageStreamById(inputId);
    final WindowingStrategy<?, BoundedWindow> windowingStrategy =
<<<<<<< HEAD
        ctx.getPortableWindowStrategy(inputId, pipeline.getComponents());
    final WindowedValue.WindowedValueCoder<KV<K, InputT>> windowedInputCoder =
        ctx.instantiateCoder(inputId, pipeline.getComponents());
=======
        WindowUtils.getWindowStrategy(inputId, pipeline.getComponents());
    final WindowedValue.WindowedValueCoder<KV<K, InputT>> windowedInputCoder =
        WindowUtils.instantiateWindowedCoder(inputId, pipeline.getComponents());
>>>>>>> b10590cc
    final TupleTag<KV<K, OutputT>> outputTag =
        new TupleTag<>(Iterables.getOnlyElement(transform.getTransform().getOutputsMap().keySet()));

    final MessageStream<OpMessage<KV<K, OutputT>>> outputStream =
        doTranslatePortable(
            input, inputStream, windowingStrategy, windowedInputCoder, outputTag, ctx);

    ctx.registerMessageStream(ctx.getOutputId(transform), outputStream);
  }

  @Override
  public Map<String, String> createConfig(
      PTransform<PCollection<KV<K, InputT>>, PCollection<KV<K, OutputT>>> transform,
      TransformHierarchy.Node node,
      ConfigContext ctx) {
    return ConfigBuilder.createRocksDBStoreConfig(ctx.getPipelineOptions());
  }

  @Override
  public Map<String, String> createPortableConfig(
      PipelineNode.PTransformNode transform, SamzaPipelineOptions options) {
    return ConfigBuilder.createRocksDBStoreConfig(options);
  }

  /**
   * The method is used to translate both portable GBK transform as well as grouping side inputs
   * into Samza.
   */
  static <K, InputT, OutputT> MessageStream<OpMessage<KV<K, OutputT>>> doTranslatePortable(
      RunnerApi.PCollection input,
      MessageStream<OpMessage<KV<K, InputT>>> inputStream,
      WindowingStrategy<?, BoundedWindow> windowingStrategy,
      WindowedValue.WindowedValueCoder<KV<K, InputT>> windowedInputCoder,
      TupleTag<KV<K, OutputT>> outputTag,
      PortableTranslationContext ctx) {
    final boolean needRepartition = ctx.getSamzaPipelineOptions().getMaxSourceParallelism() > 1;
    final Coder<BoundedWindow> windowCoder = windowingStrategy.getWindowFn().windowCoder();
    final KvCoder<K, InputT> kvInputCoder = (KvCoder<K, InputT>) windowedInputCoder.getValueCoder();
    final Coder<WindowedValue<KV<K, InputT>>> elementCoder =
        WindowedValue.FullWindowedValueCoder.of(kvInputCoder, windowCoder);

    @SuppressWarnings("unchecked")
    final SystemReduceFn<K, InputT, ?, OutputT, BoundedWindow> reduceFn =
        (SystemReduceFn<K, InputT, ?, OutputT, BoundedWindow>)
            SystemReduceFn.buffering(kvInputCoder.getValueCoder());

    final PCollection.IsBounded isBounded = SamzaPipelineTranslatorUtils.isBounded(input);

    return doTranslateGBK(
        inputStream,
        needRepartition,
        reduceFn,
        windowingStrategy,
        kvInputCoder,
        elementCoder,
        ctx.getTransformFullName(),
        ctx.getTransformId(),
        outputTag,
        isBounded);
  }

  private static <K, InputT, OutputT> MessageStream<OpMessage<KV<K, OutputT>>> doTranslateGBK(
      MessageStream<OpMessage<KV<K, InputT>>> inputStream,
      boolean needRepartition,
      SystemReduceFn<K, InputT, ?, OutputT, BoundedWindow> reduceFn,
      WindowingStrategy<?, BoundedWindow> windowingStrategy,
      KvCoder<K, InputT> kvInputCoder,
      Coder<WindowedValue<KV<K, InputT>>> elementCoder,
      String transformFullName,
      String transformId,
      TupleTag<KV<K, OutputT>> outputTag,
      PCollection.IsBounded isBounded) {
    final MessageStream<OpMessage<KV<K, InputT>>> filteredInputStream =
        inputStream.filter(msg -> msg.getType() == OpMessage.Type.ELEMENT);

    final MessageStream<OpMessage<KV<K, InputT>>> partitionedInputStream;
    if (!needRepartition) {
      partitionedInputStream = filteredInputStream;
    } else {
      partitionedInputStream =
          filteredInputStream
              .partitionBy(
                  msg -> msg.getElement().getValue().getKey(),
                  msg -> msg.getElement(),
                  KVSerde.of(
                      SamzaCoders.toSerde(kvInputCoder.getKeyCoder()),
                      SamzaCoders.toSerde(elementCoder)),
                  "gbk-" + escape(transformId))
              .map(kv -> OpMessage.ofElement(kv.getValue()));
    }

    final Coder<KeyedWorkItem<K, InputT>> keyedWorkItemCoder =
        KeyedWorkItemCoder.of(
            kvInputCoder.getKeyCoder(),
            kvInputCoder.getValueCoder(),
            windowingStrategy.getWindowFn().windowCoder());

    final MessageStream<OpMessage<KV<K, OutputT>>> outputStream =
        partitionedInputStream
            .flatMapAsync(OpAdapter.adapt(new KvToKeyedWorkItemOp<>()))
            .flatMapAsync(
                OpAdapter.adapt(
                    new GroupByKeyOp<>(
                        outputTag,
                        keyedWorkItemCoder,
                        reduceFn,
                        windowingStrategy,
                        new DoFnOp.SingleOutputManagerFactory<>(),
                        transformFullName,
                        transformId,
                        isBounded)));
    return outputStream;
  }

  @SuppressWarnings("unchecked")
  private static <K, InputT, OutputT>
      SystemReduceFn<K, InputT, ?, OutputT, BoundedWindow> getSystemReduceFn(
          PTransform<PCollection<KV<K, InputT>>, PCollection<KV<K, OutputT>>> transform,
          Pipeline pipeline,
          KvCoder<K, InputT> kvInputCoder) {
    if (transform instanceof GroupByKey) {
      return (SystemReduceFn<K, InputT, ?, OutputT, BoundedWindow>)
          SystemReduceFn.buffering(kvInputCoder.getValueCoder());
    } else if (transform instanceof Combine.PerKey) {
      final CombineFnBase.GlobalCombineFn<? super InputT, ?, OutputT> combineFn =
          ((Combine.PerKey) transform).getFn();
      return SystemReduceFn.combining(
          kvInputCoder.getKeyCoder(),
          AppliedCombineFn.withInputCoder(combineFn, pipeline.getCoderRegistry(), kvInputCoder));
    } else {
      throw new RuntimeException("Transform " + transform + " cannot be translated as GroupByKey.");
    }
  }

  private static boolean needRepartition(TransformHierarchy.Node node, TranslationContext ctx) {
    if (ctx.getPipelineOptions().getMaxSourceParallelism() == 1) {
      // Only one task will be created, no need for repartition
      return false;
    }

    if (node == null) {
      return true;
    }

    if (node.getTransform() instanceof GroupWithoutRepartition) {
      return false;
    } else {
      return needRepartition(node.getEnclosingNode(), ctx);
    }
  }
}<|MERGE_RESOLUTION|>--- conflicted
+++ resolved
@@ -117,15 +117,9 @@
     final RunnerApi.PCollection input = pipeline.getComponents().getPcollectionsOrThrow(inputId);
     final MessageStream<OpMessage<KV<K, InputT>>> inputStream = ctx.getMessageStreamById(inputId);
     final WindowingStrategy<?, BoundedWindow> windowingStrategy =
-<<<<<<< HEAD
-        ctx.getPortableWindowStrategy(inputId, pipeline.getComponents());
-    final WindowedValue.WindowedValueCoder<KV<K, InputT>> windowedInputCoder =
-        ctx.instantiateCoder(inputId, pipeline.getComponents());
-=======
         WindowUtils.getWindowStrategy(inputId, pipeline.getComponents());
     final WindowedValue.WindowedValueCoder<KV<K, InputT>> windowedInputCoder =
         WindowUtils.instantiateWindowedCoder(inputId, pipeline.getComponents());
->>>>>>> b10590cc
     final TupleTag<KV<K, OutputT>> outputTag =
         new TupleTag<>(Iterables.getOnlyElement(transform.getTransform().getOutputsMap().keySet()));
 
