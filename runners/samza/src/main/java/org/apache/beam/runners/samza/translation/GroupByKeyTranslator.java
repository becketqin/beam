/*
 * Licensed to the Apache Software Foundation (ASF) under one
 * or more contributor license agreements.  See the NOTICE file
 * distributed with this work for additional information
 * regarding copyright ownership.  The ASF licenses this file
 * to you under the Apache License, Version 2.0 (the
 * "License"); you may not use this file except in compliance
 * with the License.  You may obtain a copy of the License at
 *
 *     http://www.apache.org/licenses/LICENSE-2.0
 *
 * Unless required by applicable law or agreed to in writing, software
 * distributed under the License is distributed on an "AS IS" BASIS,
 * WITHOUT WARRANTIES OR CONDITIONS OF ANY KIND, either express or implied.
 * See the License for the specific language governing permissions and
 * limitations under the License.
 */
package org.apache.beam.runners.samza.translation;

import com.google.common.collect.Iterables;
import org.apache.beam.runners.core.KeyedWorkItem;
import org.apache.beam.runners.core.KeyedWorkItemCoder;
import org.apache.beam.runners.core.SystemReduceFn;
import org.apache.beam.runners.core.construction.graph.PipelineNode;
import org.apache.beam.runners.core.construction.graph.QueryablePipeline;
import org.apache.beam.runners.samza.runtime.DoFnOp;
import org.apache.beam.runners.samza.runtime.GroupByKeyOp;
import org.apache.beam.runners.samza.runtime.KvToKeyedWorkItemOp;
import org.apache.beam.runners.samza.runtime.OpAdapter;
import org.apache.beam.runners.samza.runtime.OpMessage;
import org.apache.beam.runners.samza.transforms.GroupWithoutRepartition;
import org.apache.beam.runners.samza.util.SamzaCoders;
import org.apache.beam.runners.samza.util.SamzaPipelineTranslatorUtils;
import org.apache.beam.sdk.Pipeline;
import org.apache.beam.sdk.coders.Coder;
import org.apache.beam.sdk.coders.KvCoder;
import org.apache.beam.sdk.runners.TransformHierarchy;
import org.apache.beam.sdk.transforms.Combine;
import org.apache.beam.sdk.transforms.CombineFnBase;
import org.apache.beam.sdk.transforms.GroupByKey;
import org.apache.beam.sdk.transforms.PTransform;
import org.apache.beam.sdk.transforms.windowing.BoundedWindow;
import org.apache.beam.sdk.util.AppliedCombineFn;
import org.apache.beam.sdk.util.WindowedValue;
import org.apache.beam.sdk.values.KV;
import org.apache.beam.sdk.values.PCollection;
import org.apache.beam.sdk.values.TupleTag;
import org.apache.beam.sdk.values.WindowingStrategy;
import org.apache.beam.vendor.guava.v20_0.com.google.common.collect.Iterables;
import org.apache.samza.operators.MessageStream;
import org.apache.samza.serializers.KVSerde;

/** Translates {@link GroupByKey} to Samza {@link GroupByKeyOp}. */
class GroupByKeyTranslator<K, InputT, OutputT>
    implements TransformTranslator<
        PTransform<PCollection<KV<K, InputT>>, PCollection<KV<K, OutputT>>>> {

  @Override
  public void translate(
      PTransform<PCollection<KV<K, InputT>>, PCollection<KV<K, OutputT>>> transform,
      TransformHierarchy.Node node,
      TranslationContext ctx) {
    doTranslate(transform, node, ctx);
  }

  private static <K, InputT, OutputT> void doTranslate(
      PTransform<PCollection<KV<K, InputT>>, PCollection<KV<K, OutputT>>> transform,
      TransformHierarchy.Node node,
      TranslationContext ctx) {
    final PCollection<KV<K, InputT>> input = ctx.getInput(transform);

    final PCollection<KV<K, OutputT>> output = ctx.getOutput(transform);
    final TupleTag<KV<K, OutputT>> outputTag = ctx.getOutputTag(transform);

    @SuppressWarnings("unchecked")
    final WindowingStrategy<?, BoundedWindow> windowingStrategy =
        (WindowingStrategy<?, BoundedWindow>) input.getWindowingStrategy();

    final MessageStream<OpMessage<KV<K, InputT>>> inputStream = ctx.getMessageStream(input);

    final KvCoder<K, InputT> kvInputCoder = (KvCoder<K, InputT>) input.getCoder();
    final Coder<WindowedValue<KV<K, InputT>>> elementCoder = SamzaCoders.of(input);

    final SystemReduceFn<K, InputT, ?, OutputT, BoundedWindow> reduceFn =
        getSystemReduceFn(transform, input.getPipeline(), kvInputCoder);

    MessageStream<OpMessage<KV<K, OutputT>>> outputStream =
        doTranslateGBK(
            inputStream,
            needRepartition(node, ctx),
            reduceFn,
            windowingStrategy,
            kvInputCoder,
            elementCoder,
            ctx.getCurrentTopologicalId(),
            node.getFullName(),
            outputTag);

    ctx.registerMessageStream(output, outputStream);
  }

  @Override
  public void translatePortable(
      PipelineNode.PTransformNode transform,
      QueryablePipeline pipeline,
      PortableTranslationContext ctx) {
<<<<<<< HEAD
    doTranslatePortable(transform, pipeline, ctx);
  }

  private static <K, InputT, OutputT> void doTranslatePortable(
      PipelineNode.PTransformNode transform,
      QueryablePipeline pipeline,
      PortableTranslationContext ctx) {
=======
>>>>>>> c0f20401
    final MessageStream<OpMessage<KV<K, InputT>>> inputStream =
        ctx.getOneInputMessageStream(transform);
    final boolean needRepartition = ctx.getSamzaPipelineOptions().getMaxSourceParallelism() > 1;
    final WindowingStrategy<?, BoundedWindow> windowingStrategy =
<<<<<<< HEAD
        ctx.getPortableWindowStrategy(transform, pipeline);
=======
        SamzaPipelineTranslatorUtils.getPortableWindowStrategy(transform, pipeline);
>>>>>>> c0f20401
    Coder<BoundedWindow> windowCoder = windowingStrategy.getWindowFn().windowCoder();

    String inputId = ctx.getInputId(transform);
    WindowedValue.WindowedValueCoder<KV<K, InputT>> windowedInputCoder =
<<<<<<< HEAD
        ctx.instantiateCoder(inputId, pipeline.getComponents());
=======
        SamzaPipelineTranslatorUtils.instantiateCoder(inputId, pipeline.getComponents());
>>>>>>> c0f20401
    final KvCoder<K, InputT> kvInputCoder = (KvCoder<K, InputT>) windowedInputCoder.getValueCoder();
    final Coder<WindowedValue<KV<K, InputT>>> elementCoder =
        WindowedValue.FullWindowedValueCoder.of(kvInputCoder, windowCoder);

    final int topologyId = ctx.getCurrentTopologicalId();
    final String nodeFullname = transform.getTransform().getUniqueName();
    final TupleTag<KV<K, OutputT>> outputTag =
        new TupleTag<>(Iterables.getOnlyElement(transform.getTransform().getOutputsMap().keySet()));

    @SuppressWarnings("unchecked")
    final SystemReduceFn<K, InputT, ?, OutputT, BoundedWindow> reduceFn =
        (SystemReduceFn<K, InputT, ?, OutputT, BoundedWindow>)
            SystemReduceFn.buffering(kvInputCoder.getValueCoder());

    MessageStream<OpMessage<KV<K, OutputT>>> outputStream =
        doTranslateGBK(
            inputStream,
            needRepartition,
            reduceFn,
            windowingStrategy,
            kvInputCoder,
            elementCoder,
            topologyId,
            nodeFullname,
            outputTag);
    ctx.registerMessageStream(ctx.getOutputId(transform), outputStream);
  }

<<<<<<< HEAD
  private static <K, InputT, OutputT> MessageStream<OpMessage<KV<K, OutputT>>> doTranslateGBK(
=======
  private MessageStream<OpMessage<KV<K, OutputT>>> doTranslateGBK(
>>>>>>> c0f20401
      MessageStream<OpMessage<KV<K, InputT>>> inputStream,
      boolean needRepartition,
      SystemReduceFn<K, InputT, ?, OutputT, BoundedWindow> reduceFn,
      WindowingStrategy<?, BoundedWindow> windowingStrategy,
      KvCoder<K, InputT> kvInputCoder,
      Coder<WindowedValue<KV<K, InputT>>> elementCoder,
      int topologyId,
      String nodeFullname,
      TupleTag<KV<K, OutputT>> outputTag) {
    final MessageStream<OpMessage<KV<K, InputT>>> filteredInputStream =
        inputStream.filter(msg -> msg.getType() == OpMessage.Type.ELEMENT);

    final MessageStream<OpMessage<KV<K, InputT>>> partitionedInputStream;
    if (!needRepartition) {
      partitionedInputStream = filteredInputStream;
    } else {
      partitionedInputStream =
          filteredInputStream
              .partitionBy(
                  msg -> msg.getElement().getValue().getKey(),
                  msg -> msg.getElement(),
                  KVSerde.of(
                      SamzaCoders.toSerde(kvInputCoder.getKeyCoder()),
                      SamzaCoders.toSerde(elementCoder)),
                  "gbk-" + topologyId)
              .map(kv -> OpMessage.ofElement(kv.getValue()));
    }

    final Coder<KeyedWorkItem<K, InputT>> keyedWorkItemCoder =
        KeyedWorkItemCoder.of(
            kvInputCoder.getKeyCoder(),
            kvInputCoder.getValueCoder(),
            windowingStrategy.getWindowFn().windowCoder());

    final MessageStream<OpMessage<KV<K, OutputT>>> outputStream =
        partitionedInputStream
            .flatMap(OpAdapter.adapt(new KvToKeyedWorkItemOp<>()))
            .flatMap(
                OpAdapter.adapt(
                    new GroupByKeyOp<>(
                        outputTag,
                        keyedWorkItemCoder,
                        reduceFn,
                        windowingStrategy,
                        new DoFnOp.SingleOutputManagerFactory<>(),
                        nodeFullname)));
    return outputStream;
  }

  @SuppressWarnings("unchecked")
<<<<<<< HEAD
  private static <K, InputT, OutputT>
      SystemReduceFn<K, InputT, ?, OutputT, BoundedWindow> getSystemReduceFn(
          PTransform<PCollection<KV<K, InputT>>, PCollection<KV<K, OutputT>>> transform,
          Pipeline pipeline,
          KvCoder<K, InputT> kvInputCoder) {
=======
  private SystemReduceFn<K, InputT, ?, OutputT, BoundedWindow> getSystemReduceFn(
      PTransform<PCollection<KV<K, InputT>>, PCollection<KV<K, OutputT>>> transform,
      Pipeline pipeline,
      KvCoder<K, InputT> kvInputCoder) {
>>>>>>> c0f20401
    if (transform instanceof GroupByKey) {
      return (SystemReduceFn<K, InputT, ?, OutputT, BoundedWindow>)
          SystemReduceFn.buffering(kvInputCoder.getValueCoder());
    } else if (transform instanceof Combine.PerKey) {
      final CombineFnBase.GlobalCombineFn<? super InputT, ?, OutputT> combineFn =
          ((Combine.PerKey) transform).getFn();
      return SystemReduceFn.combining(
          kvInputCoder.getKeyCoder(),
          AppliedCombineFn.withInputCoder(combineFn, pipeline.getCoderRegistry(), kvInputCoder));
    } else {
      throw new RuntimeException("Transform " + transform + " cannot be translated as GroupByKey.");
    }
  }

<<<<<<< HEAD
  private static boolean needRepartition(TransformHierarchy.Node node, TranslationContext ctx) {
=======
  private boolean needRepartition(TransformHierarchy.Node node, TranslationContext ctx) {
>>>>>>> c0f20401
    if (ctx.getPipelineOptions().getMaxSourceParallelism() == 1) {
      // Only one task will be created, no need for repartition
      return false;
    }

    if (node == null) {
      return true;
    }

    if (node.getTransform() instanceof GroupWithoutRepartition) {
      return false;
    } else {
      return needRepartition(node.getEnclosingNode(), ctx);
    }
  }
}<|MERGE_RESOLUTION|>--- conflicted
+++ resolved
@@ -17,7 +17,6 @@
  */
 package org.apache.beam.runners.samza.translation;
 
-import com.google.common.collect.Iterables;
 import org.apache.beam.runners.core.KeyedWorkItem;
 import org.apache.beam.runners.core.KeyedWorkItemCoder;
 import org.apache.beam.runners.core.SystemReduceFn;
@@ -30,7 +29,6 @@
 import org.apache.beam.runners.samza.runtime.OpMessage;
 import org.apache.beam.runners.samza.transforms.GroupWithoutRepartition;
 import org.apache.beam.runners.samza.util.SamzaCoders;
-import org.apache.beam.runners.samza.util.SamzaPipelineTranslatorUtils;
 import org.apache.beam.sdk.Pipeline;
 import org.apache.beam.sdk.coders.Coder;
 import org.apache.beam.sdk.coders.KvCoder;
@@ -104,7 +102,6 @@
       PipelineNode.PTransformNode transform,
       QueryablePipeline pipeline,
       PortableTranslationContext ctx) {
-<<<<<<< HEAD
     doTranslatePortable(transform, pipeline, ctx);
   }
 
@@ -112,26 +109,16 @@
       PipelineNode.PTransformNode transform,
       QueryablePipeline pipeline,
       PortableTranslationContext ctx) {
-=======
->>>>>>> c0f20401
     final MessageStream<OpMessage<KV<K, InputT>>> inputStream =
         ctx.getOneInputMessageStream(transform);
     final boolean needRepartition = ctx.getSamzaPipelineOptions().getMaxSourceParallelism() > 1;
     final WindowingStrategy<?, BoundedWindow> windowingStrategy =
-<<<<<<< HEAD
         ctx.getPortableWindowStrategy(transform, pipeline);
-=======
-        SamzaPipelineTranslatorUtils.getPortableWindowStrategy(transform, pipeline);
->>>>>>> c0f20401
     Coder<BoundedWindow> windowCoder = windowingStrategy.getWindowFn().windowCoder();
 
     String inputId = ctx.getInputId(transform);
     WindowedValue.WindowedValueCoder<KV<K, InputT>> windowedInputCoder =
-<<<<<<< HEAD
         ctx.instantiateCoder(inputId, pipeline.getComponents());
-=======
-        SamzaPipelineTranslatorUtils.instantiateCoder(inputId, pipeline.getComponents());
->>>>>>> c0f20401
     final KvCoder<K, InputT> kvInputCoder = (KvCoder<K, InputT>) windowedInputCoder.getValueCoder();
     final Coder<WindowedValue<KV<K, InputT>>> elementCoder =
         WindowedValue.FullWindowedValueCoder.of(kvInputCoder, windowCoder);
@@ -160,11 +147,7 @@
     ctx.registerMessageStream(ctx.getOutputId(transform), outputStream);
   }
 
-<<<<<<< HEAD
   private static <K, InputT, OutputT> MessageStream<OpMessage<KV<K, OutputT>>> doTranslateGBK(
-=======
-  private MessageStream<OpMessage<KV<K, OutputT>>> doTranslateGBK(
->>>>>>> c0f20401
       MessageStream<OpMessage<KV<K, InputT>>> inputStream,
       boolean needRepartition,
       SystemReduceFn<K, InputT, ?, OutputT, BoundedWindow> reduceFn,
@@ -215,18 +198,11 @@
   }
 
   @SuppressWarnings("unchecked")
-<<<<<<< HEAD
   private static <K, InputT, OutputT>
       SystemReduceFn<K, InputT, ?, OutputT, BoundedWindow> getSystemReduceFn(
           PTransform<PCollection<KV<K, InputT>>, PCollection<KV<K, OutputT>>> transform,
           Pipeline pipeline,
           KvCoder<K, InputT> kvInputCoder) {
-=======
-  private SystemReduceFn<K, InputT, ?, OutputT, BoundedWindow> getSystemReduceFn(
-      PTransform<PCollection<KV<K, InputT>>, PCollection<KV<K, OutputT>>> transform,
-      Pipeline pipeline,
-      KvCoder<K, InputT> kvInputCoder) {
->>>>>>> c0f20401
     if (transform instanceof GroupByKey) {
       return (SystemReduceFn<K, InputT, ?, OutputT, BoundedWindow>)
           SystemReduceFn.buffering(kvInputCoder.getValueCoder());
@@ -241,11 +217,7 @@
     }
   }
 
-<<<<<<< HEAD
   private static boolean needRepartition(TransformHierarchy.Node node, TranslationContext ctx) {
-=======
-  private boolean needRepartition(TransformHierarchy.Node node, TranslationContext ctx) {
->>>>>>> c0f20401
     if (ctx.getPipelineOptions().getMaxSourceParallelism() == 1) {
       // Only one task will be created, no need for repartition
       return false;
