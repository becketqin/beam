--- conflicted
+++ resolved
@@ -244,10 +244,6 @@
 
     // Automatically use the official release version if we are performing a release
     // otherwise append '-SNAPSHOT'
-<<<<<<< HEAD
-=======
-    project.version = '2.9.0'
->>>>>>> 501db0cd
     if (!isRelease(project)) {
       project.version += '-SNAPSHOT'
     }
