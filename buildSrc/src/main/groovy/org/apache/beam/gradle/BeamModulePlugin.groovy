--- conflicted
+++ resolved
@@ -2057,11 +2057,7 @@
       // set from commandline with -PpythonVersion, or in build script of certain project.
       // If none of them applied, version set here will be used as default value.
       project.ext.pythonVersion = project.hasProperty('pythonVersion') ?
-<<<<<<< HEAD
-          project.pythonVersion : '3.6'
-=======
           project.pythonVersion : '3.8'
->>>>>>> f2d2e17f
 
       project.task('setupVirtualenv')  {
         doLast {
