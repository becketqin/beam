/*
 * Licensed to the Apache Software Foundation (ASF) under one
 * or more contributor license agreements.  See the NOTICE file
 * distributed with this work for additional information
 * regarding copyright ownership.  The ASF licenses this file
 * to you under the Apache License, Version 2.0 (the
 * License); you may not use this file except in compliance
 * with the License.  You may obtain a copy of the License at
 *
 *     http://www.apache.org/licenses/LICENSE-2.0
 *
 * Unless required by applicable law or agreed to in writing, software
 * distributed under the License is distributed on an AS IS BASIS,
 * WITHOUT WARRANTIES OR CONDITIONS OF ANY KIND, either express or implied.
 * See the License for the specific language governing permissions and
 * limitations under the License.
 */

package org.apache.beam.gradle

import com.github.jengelman.gradle.plugins.shadow.tasks.ShadowJar
import groovy.json.JsonOutput
import groovy.json.JsonSlurper
import java.util.concurrent.atomic.AtomicInteger
import org.gradle.api.GradleException
import org.gradle.api.Plugin
import org.gradle.api.Project
import org.gradle.api.Task
import org.gradle.api.artifacts.Configuration
import org.gradle.api.artifacts.ProjectDependency
import org.gradle.api.file.FileTree
import org.gradle.api.plugins.quality.Checkstyle
import org.gradle.api.publish.maven.MavenPublication
import org.gradle.api.tasks.Copy
import org.gradle.api.tasks.Exec
import org.gradle.api.tasks.JavaExec
import org.gradle.api.tasks.bundling.Jar
import org.gradle.api.tasks.compile.JavaCompile
import org.gradle.api.tasks.javadoc.Javadoc
import org.gradle.api.tasks.testing.Test
import org.gradle.testing.jacoco.tasks.JacocoReport

/**
 * This plugin adds methods to configure a module with Beam's defaults, called "natures".
 *
 * <p>The natures available:
 *
 * <ul>
 *   <li>Java   - Configures plugins commonly found in Java projects
 *   <li>Go     - Configures plugins commonly found in Go projects
 *   <li>Docker - Configures plugins commonly used to build Docker containers
 *   <li>Grpc   - Configures plugins commonly used to generate source from protos
 *   <li>Avro   - Configures plugins commonly used to generate source from Avro specifications
 * </ul>
 *
 * <p>For example, see applyJavaNature.
 */
class BeamModulePlugin implements Plugin<Project> {

  /** Licence header enforced by spotless */
  static final String javaLicenseHeader = """/*
 * Licensed to the Apache Software Foundation (ASF) under one
 * or more contributor license agreements.  See the NOTICE file
 * distributed with this work for additional information
 * regarding copyright ownership.  The ASF licenses this file
 * to you under the Apache License, Version 2.0 (the
 * "License"); you may not use this file except in compliance
 * with the License.  You may obtain a copy of the License at
 *
 *     http://www.apache.org/licenses/LICENSE-2.0
 *
 * Unless required by applicable law or agreed to in writing, software
 * distributed under the License is distributed on an "AS IS" BASIS,
 * WITHOUT WARRANTIES OR CONDITIONS OF ANY KIND, either express or implied.
 * See the License for the specific language governing permissions and
 * limitations under the License.
 */
"""
  static AtomicInteger startingExpansionPortNumber = new AtomicInteger(18091)

  /** A class defining the set of configurable properties accepted by applyJavaNature. */
  class JavaNatureConfiguration {
    /** Controls whether the spotbugs plugin is enabled and configured. */
    boolean enableSpotbugs = true

    /** Controls whether the dependency analysis plugin is enabled. */
    boolean enableStrictDependencies = false

    /** Override the default "beam-" + `dash separated path` archivesBaseName. */
    String archivesBaseName = null;

    /**
     * List of additional lint warnings to disable.
     * In addition, defaultLintSuppressions defined below
     * will be applied to all projects.
     */
    List<String> disableLintWarnings = []

    /** Controls whether tests are run with shadowJar. */
    boolean testShadowJar = false

    /**
     * Controls whether the shadow jar is validated to not contain any classes outside the org.apache.beam namespace.
     * This protects artifact jars from leaking dependencies classes causing conflicts for users.
     *
     * Note that this can be disabled for subprojects that produce application artifacts that are not intended to
     * be depended on by users.
     */
    boolean validateShadowJar = true

    /**
     * The set of excludes that should be used during validation of the shadow jar. Projects should override
     * the default with the most specific set of excludes that is valid for the contents of its shaded jar.
     *
     * By default we exclude any class underneath the org.apache.beam namespace.
     */
    List<String> shadowJarValidationExcludes = ["org/apache/beam/**"]

    /**
     * If unset, no shading is performed. The jar and test jar archives are used during publishing.
     * Otherwise the shadowJar and shadowTestJar artifacts are used during publishing.
     *
     * The shadowJar / shadowTestJar tasks execute the specified closure to configure themselves.
     */
    Closure shadowClosure;

    /** Controls whether this project is published to Maven. */
    boolean publish = true

    /** Controls whether javadoc is exported for this project. */
    boolean exportJavadoc = true

    /**
     * Automatic-Module-Name Header value to be set in MANFIEST.MF file.
     * This is a required parameter unless publishing to Maven is disabled for this project.
     *
     * @see: https://github.com/GoogleCloudPlatform/cloud-opensource-java/blob/master/library-best-practices/JLBP-20.md
     */
    String automaticModuleName = null
  }

  /** A class defining the set of configurable properties accepted by applyPortabilityNature. */
  class PortabilityNatureConfiguration {
    /**
     * The set of excludes that should be used during validation of the shadow jar. Projects should override
     * the default with the most specific set of excludes that is valid for the contents of its shaded jar.
     *
     * By default we exclude any class underneath the org.apache.beam namespace.
     */
    List<String> shadowJarValidationExcludes = ["org/apache/beam/**"]

    /** Override the default "beam-" + `dash separated path` archivesBaseName. */
    String archivesBaseName = null;

    /** Controls whether this project is published to Maven. */
    boolean publish = true

    /**
     * Automatic-Module-Name Header value to be set in MANFIEST.MF file.
     * This is a required parameter unless publishing to Maven is disabled for this project.
     *
     * @see: https://github.com/GoogleCloudPlatform/cloud-opensource-java/blob/master/library-best-practices/JLBP-20.md
     */
    String automaticModuleName
  }

  // A class defining the set of configurable properties for createJavaExamplesArchetypeValidationTask
  class JavaExamplesArchetypeValidationConfiguration {
    // Type [Quickstart, MobileGaming] for the postrelease validation is required.
    // Used both for the test name run${type}Java${runner}
    // and also for the script name, ${type}-java-${runner}.toLowerCase().
    String type

    // runner [Direct, Dataflow, Spark, Flink, FlinkLocal, Apex]
    String runner

    // gcpProject sets the gcpProject argument when executing examples.
    String gcpProject

    // gcsBucket sets the gcsProject argument when executing examples.
    String gcsBucket

    // bqDataset sets the BigQuery Dataset when executing mobile-gaming examples
    String bqDataset

    // pubsubTopic sets topics when executing streaming pipelines
    String pubsubTopic
  }

  // Reads and contains all necessary performance test parameters
  class JavaPerformanceTestConfiguration {
    // Optional. Runner which will be used for running the tests. Possible values: dataflow/direct.
    // PerfKitBenchmarker will have trouble reading 'null' value. It expects empty string if no config file is expected.
    String runner = System.getProperty('integrationTestRunner', '')

    // Optional. Filesystem which will be used for running the tests. Possible values: hdfs.
    // if not specified runner's local filesystem will be used.
    String filesystem = System.getProperty('filesystem')

    // Required. Pipeline options to be used by the tested pipeline.
    String integrationTestPipelineOptions = System.getProperty('integrationTestPipelineOptions')
  }

  // Reads and contains all necessary performance test parameters
  class PythonPerformanceTestConfiguration {
    // Fully qualified name of the test to run.
    String tests = System.getProperty('tests')

    // Attribute tag that can filter the test set.
    String attribute = System.getProperty('attr')

    // Extra test options pass to nose.
    String[] extraTestOptions = ["--nocapture"]

    // Name of Cloud KMS encryption key to use in some tests.
    String kmsKeyName = System.getProperty('kmsKeyName')

    // Pipeline options to be used for pipeline invocation.
    String pipelineOptions = System.getProperty('pipelineOptions', '')
  }

  // A class defining the set of configurable properties accepted by containerImageName.
  class ContainerImageNameConfiguration {
    String root = null // Sets the docker repository root (optional).
    String name = null // Sets the short container image name, such as "go" (required).
    String tag = null // Sets the image tag (optional).
  }

  // A class defining the configuration for PortableValidatesRunner.
  class PortableValidatesRunnerConfiguration {
    // Task name for validate runner case.
    String name = 'validatesPortableRunner'
    // Fully qualified JobServerClass name to use.
    String jobServerDriver
    // A string representing the jobServer Configuration.
    String jobServerConfig
    // Number of parallel test runs.
    Integer numParallelTests = 1
    // Extra options to pass to TestPipeline
    String[] pipelineOpts = []
    // Spin up the Harness inside a DOCKER container
    Environment environment = Environment.DOCKER
    // Categories for tests to run.
    Closure testCategories = {
      includeCategories 'org.apache.beam.sdk.testing.ValidatesRunner'
      // Use the following to include / exclude categories:
      // includeCategories 'org.apache.beam.sdk.testing.ValidatesRunner'
      // excludeCategories 'org.apache.beam.sdk.testing.FlattenWithHeterogeneousCoders'
    }
    // Configuration for the classpath when running the test.
    Configuration testClasspathConfiguration
    // Additional system properties.
    Properties systemProperties = []

    enum Environment {
      DOCKER,   // Docker-based Harness execution
      PROCESS,  // Process-based Harness execution
      EMBEDDED, // Execute directly inside the execution engine (testing only)
    }
  }

  // A class defining the configuration for CrossLanguageValidatesRunner.
  class CrossLanguageValidatesRunnerConfiguration {
    // Task name for cross-language validate runner case.
    String name = 'validatesCrossLanguageRunner'
    // Job endpoint to use.
    String jobEndpoint = 'localhost:8099'
    // Job server startup task.
    Task startJobServer
    // Job server cleanup task.
    Task cleanupJobServer
    // Number of parallel test runs.
    Integer numParallelTests = 1
    // Extra options to pass to TestPipeline
    String[] pipelineOpts = []
    // Categories for tests to run.
    Closure testCategories = {
      includeCategories 'org.apache.beam.sdk.testing.UsesCrossLanguageTransforms'
      // Use the following to include / exclude categories:
      // includeCategories 'org.apache.beam.sdk.testing.ValidatesRunner'
      // excludeCategories 'org.apache.beam.sdk.testing.FlattenWithHeterogeneousCoders'
    }
    // Configuration for the classpath when running the test.
    Configuration testClasspathConfiguration
  }

  def isRelease(Project project) {
    return project.hasProperty('isRelease')
  }

  def defaultArchivesBaseName(Project p) {
    return 'beam' + p.path.replace(':', '-')
  }

  void apply(Project project) {

    /** ***********************************************************************************************/
    // Apply common properties/repositories and tasks to all projects.

<<<<<<< HEAD
    project.group = 'com.linkedin.beam'

    // Automatically use the official release version if we are performing a release
    // otherwise append '-SNAPSHOT'
=======
    project.ext.mavenGroupId = 'org.apache.beam'

    // Automatically use the official release version if we are performing a release
    // otherwise append '-SNAPSHOT'
    project.version = '2.20.0'
>>>>>>> d976ddc5
    if (!isRelease(project)) {
      project.version += '-SNAPSHOT'
    }

    // Default to dash-separated directories for artifact base name,
    // which will also be the default artifactId for maven publications
    project.apply plugin: 'base'
    project.archivesBaseName = defaultArchivesBaseName(project)

    project.apply plugin: 'org.apache.beam.jenkins'

    // Register all Beam repositories and configuration tweaks
    Repositories.register(project)

    // Apply a plugin which enables configuring projects imported into Intellij.
    project.apply plugin: "idea"

    // Provide code coverage
    // TODO: Should this only apply to Java projects?
    project.apply plugin: "jacoco"
    project.gradle.taskGraph.whenReady { graph ->
      // Disable jacoco unless report requested such that task outputs can be properly cached.
      // https://discuss.gradle.org/t/do-not-cache-if-condition-matched-jacoco-agent-configured-with-append-true-satisfied/23504
      def enabled = graph.allTasks.any { it instanceof JacocoReport || it.name.contains("javaPreCommit") }
      project.tasks.withType(Test) { jacoco.enabled = enabled }
    }

    // Apply a plugin which provides tasks for dependency / property / task reports.
    // See https://docs.gradle.org/current/userguide/project_reports_plugin.html
    // for further details. This is typically very useful to look at the "htmlDependencyReport"
    // when attempting to resolve dependency issues.
    project.apply plugin: "project-report"

    // Apply a plugin which fails the build if there is a dependency on a transitive
    // non-declared dependency, since these can break users (as in BEAM-6558)
    //
    // Though this is Java-specific, it is required to be applied to the root
    // project due to implementation-details of the plugin. It can be enabled/disabled
    // via JavaNatureConfiguration per project. It is disabled by default until we can
    // make all of our deps good.
    project.apply plugin: "ca.cutterslade.analyze"

    // Adds a taskTree task that prints task dependency tree report to the console.
    // Useful for investigating build issues.
    // See: https://github.com/dorongold/gradle-task-tree
    project.apply plugin: "com.dorongold.task-tree"
    project.taskTree { noRepeat = true }

    /** ***********************************************************************************************/
    // Define and export a map dependencies shared across multiple sub-projects.
    //
    // Example usage:
    // configuration {
    //   compile library.java.avro
    //   testCompile library.java.junit
    // }

    // These versions are defined here because they represent
    // a dependency version which should match across multiple
    // Maven artifacts.
    def apex_core_version = "3.7.0"
    def apex_malhar_version = "3.4.0"
    def aws_java_sdk_version = "1.11.519"
    def aws_java_sdk2_version = "2.5.71"
    def cassandra_driver_version = "3.8.0"
    def classgraph_version = "4.8.56"
    def gax_version = "1.53.0"
    def generated_grpc_ga_version = "1.83.0"
    def generated_grpc_dc_beta_version = "0.29.0-alpha"
    def google_auth_version = "0.19.0"
    def google_clients_version = "1.30.3"
    def google_cloud_bigdataoss_version = "1.9.16"
    def google_cloud_core_version = "1.92.2"
    def google_cloud_spanner_version = "1.6.0"
    def google_http_clients_version = "1.34.0"
    def grpc_version = "1.25.0"
    def guava_version = "25.1-jre"
    def hadoop_version = "2.8.5"
    def hamcrest_version = "2.1"
    def jackson_version = "2.9.10"
    def jaxb_api_version = "2.2.12"
    def kafka_version = "1.0.0"
    def nemo_version = "0.1"
    def netty_version = "4.1.30.Final"
    def postgres_version = "42.2.2"
    def powermock_version = "2.0.2"
    def proto_google_common_protos_version = "1.17.0"
    def protobuf_version = "3.11.1"
    def quickcheck_version = "0.8"
    def spark_version = "2.4.4"

    // A map of maps containing common libraries used per language. To use:
    // dependencies {
    //   compile library.java.slf4j_api
    // }
    project.ext.library = [
      java : [
        activemq_amqp                               : "org.apache.activemq:activemq-amqp:5.13.1",
        activemq_broker                             : "org.apache.activemq:activemq-broker:5.13.1",
        activemq_client                             : "org.apache.activemq:activemq-client:5.13.1",
        activemq_jaas                               : "org.apache.activemq:activemq-jaas:5.13.1",
        activemq_junit                              : "org.apache.activemq.tooling:activemq-junit:5.13.1",
        activemq_kahadb_store                       : "org.apache.activemq:activemq-kahadb-store:5.13.1",
        activemq_mqtt                               : "org.apache.activemq:activemq-mqtt:5.13.1",
        antlr                                       : "org.antlr:antlr4:4.7",
        antlr_runtime                               : "org.antlr:antlr4-runtime:4.7",
        apex_common                                 : "org.apache.apex:apex-common:$apex_core_version",
        apex_engine                                 : "org.apache.apex:apex-engine:$apex_core_version",
        args4j                                      : "args4j:args4j:2.33",
        avro                                        : "org.apache.avro:avro:1.8.2",
        avro_tests                                  : "org.apache.avro:avro:1.8.2:tests",
        aws_java_sdk_cloudwatch                     : "com.amazonaws:aws-java-sdk-cloudwatch:$aws_java_sdk_version",
        aws_java_sdk_core                           : "com.amazonaws:aws-java-sdk-core:$aws_java_sdk_version",
        aws_java_sdk_dynamodb                       : "com.amazonaws:aws-java-sdk-dynamodb:$aws_java_sdk_version",
        aws_java_sdk_kinesis                        : "com.amazonaws:aws-java-sdk-kinesis:$aws_java_sdk_version",
        aws_java_sdk_s3                             : "com.amazonaws:aws-java-sdk-s3:$aws_java_sdk_version",
        aws_java_sdk_sns                            : "com.amazonaws:aws-java-sdk-sns:$aws_java_sdk_version",
        aws_java_sdk_sqs                            : "com.amazonaws:aws-java-sdk-sqs:$aws_java_sdk_version",
        aws_java_sdk2_apache_client                 : "software.amazon.awssdk:apache-client:$aws_java_sdk2_version",
        aws_java_sdk2_auth                          : "software.amazon.awssdk:auth:$aws_java_sdk2_version",
        aws_java_sdk2_cloudwatch                    : "software.amazon.awssdk:cloudwatch:$aws_java_sdk2_version",
        aws_java_sdk2_dynamodb                      : "software.amazon.awssdk:dynamodb:$aws_java_sdk2_version",
        aws_java_sdk2_sdk_core                      : "software.amazon.awssdk:sdk-core:$aws_java_sdk2_version",
        aws_java_sdk2_sns                           : "software.amazon.awssdk:sns:$aws_java_sdk2_version",
        aws_java_sdk2_sqs                           : "software.amazon.awssdk:sqs:$aws_java_sdk2_version",
        bigdataoss_gcsio                            : "com.google.cloud.bigdataoss:gcsio:$google_cloud_bigdataoss_version",
        bigdataoss_util                             : "com.google.cloud.bigdataoss:util:$google_cloud_bigdataoss_version",
        cassandra_driver_core                       : "com.datastax.cassandra:cassandra-driver-core:$cassandra_driver_version",
        cassandra_driver_mapping                    : "com.datastax.cassandra:cassandra-driver-mapping:$cassandra_driver_version",
        classgraph                                  : "io.github.classgraph:classgraph:$classgraph_version",
        commons_codec                               : "commons-codec:commons-codec:1.14",
        commons_compress                            : "org.apache.commons:commons-compress:1.19",
        commons_csv                                 : "org.apache.commons:commons-csv:1.7",
        commons_io                                  : "commons-io:commons-io:2.6",
        commons_lang3                               : "org.apache.commons:commons-lang3:3.9",
        commons_math3                               : "org.apache.commons:commons-math3:3.6.1",
        error_prone_annotations                     : "com.google.errorprone:error_prone_annotations:2.0.15",
        gax                                         : "com.google.api:gax:$gax_version",
        gax_grpc                                    : "com.google.api:gax-grpc:$gax_version",
        google_api_client                           : "com.google.api-client:google-api-client:$google_clients_version",
        google_api_client_jackson2                  : "com.google.api-client:google-api-client-jackson2:$google_clients_version",
        google_api_client_java6                     : "com.google.api-client:google-api-client-java6:$google_clients_version",
        google_api_common                           : "com.google.api:api-common:1.8.1",
        google_api_services_bigquery                : "com.google.apis:google-api-services-bigquery:v2-rev20190917-$google_clients_version",
        google_api_services_clouddebugger           : "com.google.apis:google-api-services-clouddebugger:v2-rev20191003-$google_clients_version",
        google_api_services_cloudresourcemanager    : "com.google.apis:google-api-services-cloudresourcemanager:v1-rev20191206-$google_clients_version",
        google_api_services_dataflow                : "com.google.apis:google-api-services-dataflow:v1b3-rev20190927-$google_clients_version",
        google_api_services_pubsub                  : "com.google.apis:google-api-services-pubsub:v1-rev20191111-$google_clients_version",
        google_api_services_storage                 : "com.google.apis:google-api-services-storage:v1-rev20191011-$google_clients_version",
        google_auth_library_credentials             : "com.google.auth:google-auth-library-credentials:$google_auth_version",
        google_auth_library_oauth2_http             : "com.google.auth:google-auth-library-oauth2-http:$google_auth_version",
        google_cloud_bigquery                       : "com.google.cloud:google-cloud-bigquery:1.103.0",
        google_cloud_bigquery_storage               : "com.google.cloud:google-cloud-bigquerystorage:0.120.1-beta",
        google_cloud_bigtable_client_core           : "com.google.cloud.bigtable:bigtable-client-core:1.13.0",
        google_cloud_core                           : "com.google.cloud:google-cloud-core:$google_cloud_core_version",
        google_cloud_core_grpc                      : "com.google.cloud:google-cloud-core-grpc:$google_cloud_core_version",
        google_cloud_dataflow_java_proto_library_all: "com.google.cloud.dataflow:google-cloud-dataflow-java-proto-library-all:0.5.160304",
        google_cloud_datastore_v1_proto_client      : "com.google.cloud.datastore:datastore-v1-proto-client:1.6.3",
        google_cloud_spanner                        : "com.google.cloud:google-cloud-spanner:$google_cloud_spanner_version",
        google_http_client                          : "com.google.http-client:google-http-client:$google_http_clients_version",
        google_http_client_jackson                  : "com.google.http-client:google-http-client-jackson:1.29.2",
        google_http_client_jackson2                 : "com.google.http-client:google-http-client-jackson2:$google_http_clients_version",
        google_http_client_protobuf                 : "com.google.http-client:google-http-client-protobuf:$google_http_clients_version",
        google_oauth_client                         : "com.google.oauth-client:google-oauth-client:$google_clients_version",
        google_oauth_client_java6                   : "com.google.oauth-client:google-oauth-client-java6:$google_clients_version",
        grpc_all                                    : "io.grpc:grpc-all:$grpc_version",
        grpc_auth                                   : "io.grpc:grpc-auth:$grpc_version",
        grpc_core                                   : "io.grpc:grpc-core:$grpc_version",
        grpc_context                                : "io.grpc:grpc-context:$grpc_version",
        grpc_google_cloud_datacatalog_v1beta1       : "com.google.api.grpc:grpc-google-cloud-datacatalog-v1beta1:$generated_grpc_dc_beta_version",
        grpc_google_cloud_pubsub_v1                 : "com.google.api.grpc:grpc-google-cloud-pubsub-v1:$generated_grpc_ga_version",
        grpc_grpclb                                 : "io.grpc:grpc-grpclb:$grpc_version",
        grpc_protobuf                               : "io.grpc:grpc-protobuf:$grpc_version",
        grpc_protobuf_lite                          : "io.grpc:grpc-protobuf-lite:$grpc_version",
        grpc_netty                                  : "io.grpc:grpc-netty:$grpc_version",
        grpc_stub                                   : "io.grpc:grpc-stub:$grpc_version",
        guava                                       : "com.google.guava:guava:$guava_version",
        guava_testlib                               : "com.google.guava:guava-testlib:$guava_version",
        hadoop_client                               : "org.apache.hadoop:hadoop-client:$hadoop_version",
        hadoop_common                               : "org.apache.hadoop:hadoop-common:$hadoop_version",
        hadoop_mapreduce_client_core                : "org.apache.hadoop:hadoop-mapreduce-client-core:$hadoop_version",
        hadoop_minicluster                          : "org.apache.hadoop:hadoop-minicluster:$hadoop_version",
        hadoop_hdfs                                 : "org.apache.hadoop:hadoop-hdfs:$hadoop_version",
        hadoop_hdfs_tests                           : "org.apache.hadoop:hadoop-hdfs:$hadoop_version:tests",
        hamcrest_core                               : "org.hamcrest:hamcrest-core:$hamcrest_version",
        hamcrest_library                            : "org.hamcrest:hamcrest-library:$hamcrest_version",
        jackson_annotations                         : "com.fasterxml.jackson.core:jackson-annotations:$jackson_version",
        jackson_jaxb_annotations                    : "com.fasterxml.jackson.module:jackson-module-jaxb-annotations:$jackson_version",
        jackson_core                                : "com.fasterxml.jackson.core:jackson-core:$jackson_version",
        jackson_databind                            : "com.fasterxml.jackson.core:jackson-databind:$jackson_version",
        jackson_dataformat_cbor                     : "com.fasterxml.jackson.dataformat:jackson-dataformat-cbor:$jackson_version",
        jackson_dataformat_yaml                     : "com.fasterxml.jackson.dataformat:jackson-dataformat-yaml:$jackson_version",
        jackson_datatype_joda                       : "com.fasterxml.jackson.datatype:jackson-datatype-joda:$jackson_version",
        jackson_module_scala                        : "com.fasterxml.jackson.module:jackson-module-scala_2.11:$jackson_version",
        jaxb_api                                    : "javax.xml.bind:jaxb-api:$jaxb_api_version",
        joda_time                                   : "joda-time:joda-time:2.10.3",
        jsonassert                                  : "org.skyscreamer:jsonassert:1.5.0",
        jsr305                                      : "com.google.code.findbugs:jsr305:3.0.2",
        junit                                       : "junit:junit:4.13-beta-3",
        kafka                                       : "org.apache.kafka:kafka_2.11:$kafka_version",
        kafka_clients                               : "org.apache.kafka:kafka-clients:$kafka_version",
        malhar_library                              : "org.apache.apex:malhar-library:$apex_malhar_version",
        mockito_core                                : "org.mockito:mockito-core:3.0.0",
        nemo_compiler_frontend_beam                 : "org.apache.nemo:nemo-compiler-frontend-beam:$nemo_version",
        netty_handler                               : "io.netty:netty-handler:$netty_version",
        netty_tcnative_boringssl_static             : "io.netty:netty-tcnative-boringssl-static:2.0.17.Final",
        netty_transport_native_epoll                : "io.netty:netty-transport-native-epoll:$netty_version",
        postgres                                    : "org.postgresql:postgresql:$postgres_version",
        powermock                                   : "org.powermock:powermock-module-junit4:$powermock_version",
        powermock_mockito                           : "org.powermock:powermock-api-mockito2:$powermock_version",
        protobuf_java                               : "com.google.protobuf:protobuf-java:$protobuf_version",
        protobuf_java_util                          : "com.google.protobuf:protobuf-java-util:$protobuf_version",
        proto_google_cloud_bigquery_storage_v1beta1 : "com.google.api.grpc:proto-google-cloud-bigquerystorage-v1beta1:0.85.1",
        proto_google_cloud_bigtable_v2              : "com.google.api.grpc:proto-google-cloud-bigtable-v2:1.9.1",
        proto_google_cloud_datacatalog_v1beta1      : "com.google.api.grpc:proto-google-cloud-datacatalog-v1beta1:$generated_grpc_dc_beta_version",
        proto_google_cloud_datastore_v1             : "com.google.api.grpc:proto-google-cloud-datastore-v1:0.85.0",
        proto_google_cloud_pubsub_v1                : "com.google.api.grpc:proto-google-cloud-pubsub-v1:$generated_grpc_ga_version",
        proto_google_cloud_spanner_admin_database_v1: "com.google.api.grpc:proto-google-cloud-spanner-admin-database-v1:$google_cloud_spanner_version",
        proto_google_common_protos                  : "com.google.api.grpc:proto-google-common-protos:$proto_google_common_protos_version",
        slf4j_api                                   : "org.slf4j:slf4j-api:1.7.25",
        slf4j_simple                                : "org.slf4j:slf4j-simple:1.7.25",
        slf4j_jdk14                                 : "org.slf4j:slf4j-jdk14:1.7.25",
        slf4j_log4j12                               : "org.slf4j:slf4j-log4j12:1.7.25",
        snappy_java                                 : "org.xerial.snappy:snappy-java:1.1.4",
        spark_core                                  : "org.apache.spark:spark-core_2.11:$spark_version",
        spark_network_common                        : "org.apache.spark:spark-network-common_2.11:$spark_version",
        spark_sql                                   : "org.apache.spark:spark-sql_2.11:$spark_version",
        spark_streaming                             : "org.apache.spark:spark-streaming_2.11:$spark_version",
        stax2_api                                   : "org.codehaus.woodstox:stax2-api:3.1.4",
        vendored_bytebuddy_1_9_3                    : "org.apache.beam:beam-vendor-bytebuddy-1_9_3:0.1",
        vendored_grpc_1_26_0                        : "org.apache.beam:beam-vendor-grpc-1_26_0:0.1",
        vendored_guava_26_0_jre                     : "org.apache.beam:beam-vendor-guava-26_0-jre:0.1",
        vendored_calcite_1_20_0                     : "org.apache.beam:beam-vendor-calcite-1_20_0:0.1",
        woodstox_core_asl                           : "org.codehaus.woodstox:woodstox-core-asl:4.4.1",
        zstd_jni                                    : "com.github.luben:zstd-jni:1.3.8-3",
        quickcheck_core                             : "com.pholser:junit-quickcheck-core:$quickcheck_version",
      ],
      groovy: [
        groovy_all: "org.codehaus.groovy:groovy-all:2.4.13",
      ],
      // For generating pom.xml from archetypes.
      maven: [
        maven_compiler_plugin: "maven-plugins:maven-compiler-plugin:3.7.0",
        maven_exec_plugin    : "maven-plugins:maven-exec-plugin:1.6.0",
        maven_jar_plugin     : "maven-plugins:maven-jar-plugin:3.0.2",
        maven_shade_plugin   : "maven-plugins:maven-shade-plugin:3.1.0",
        maven_surefire_plugin: "maven-plugins:maven-surefire-plugin:2.21.0",
      ],
    ]

    /** ***********************************************************************************************/

    // Returns a string representing the relocated path to be used with the shadow plugin when
    // given a suffix such as "com.google.common".
    project.ext.getJavaRelocatedPath = { String suffix ->
      return ("org.apache.beam.repackaged."
              + project.name.replace("-", "_")
              + "."
              + suffix)
    }

    project.ext.repositories = {
      maven {
        name "testPublicationLocal"
        url "file://${project.rootProject.projectDir}/testPublication/"
      }
      maven {
        url(project.properties['distMgmtSnapshotsUrl'] ?: isRelease(project)
                ? 'https://repository.apache.org/service/local/staging/deploy/maven2'
                : 'https://repository.apache.org/content/repositories/snapshots')
        // We attempt to find and load credentials from ~/.m2/settings.xml file that a user
        // has configured with the Apache release and snapshot staging credentials.
        // <settings>
        //   <servers>
        //     <server>
        //       <id>apache.releases.https</id>
        //       <username>USER_TOKEN</username>
        //       <password>PASS_TOKEN</password>
        //     </server>
        //     <server>
        //       <id>apache.snapshots.https</id>
        //       <username>USER_TOKEN</username>
        //       <password>PASS_TOKEN</password>
        //     </server>
        //   </servers>
        // </settings>
        def settingsXml = new File(System.getProperty('user.home'), '.m2/settings.xml')
        if (settingsXml.exists()) {
          def serverId = (project.properties['distMgmtServerId'] ?: isRelease(project)
                  ? 'apache.releases.https' : 'apache.snapshots.https')
          def m2SettingCreds = new XmlSlurper().parse(settingsXml).servers.server.find { server -> serverId.equals(server.id.text()) }
          if (m2SettingCreds) {
            credentials {
              username m2SettingCreds.username.text()
              password m2SettingCreds.password.text()
            }
          }
        }
      }
    }

    // Configures a project with a default set of plugins that should apply to all Java projects.
    //
    // Users should invoke this method using Groovy map syntax. For example:
    // applyJavaNature(enableSpotbugs: true)
    //
    // See JavaNatureConfiguration for the set of accepted properties.
    //
    // The following plugins are enabled:
    //  * java
    //  * maven
    //  * net.ltgt.apt (plugin to configure annotation processing tool)
    //  * propdeps (provide optional and provided dependency configurations)
    //  * propdeps-maven
    //  * propdeps-idea
    //  * checkstyle
    //  * spotbugs
    //  * shadow (conditional on shadowClosure being specified)
    //  * com.diffplug.gradle.spotless (code style plugin)
    //
    // Dependency Management for Java Projects
    // ---------------------------------------
    //
    // By default, the shadow plugin is not enabled. It is only enabled by specifying a shadowClosure
    // as an argument. If no shadowClosure has been specified, dependencies should fall into the
    // configurations as described within the Gradle documentation (https://docs.gradle.org/current/userguide/java_plugin.html#sec:java_plugin_and_dependency_management)
    //
    // When the shadowClosure argument is specified, the shadow plugin is enabled to perform shading
    // of commonly found dependencies. Because of this it is important that dependencies are added
    // to the correct configuration. Dependencies should fall into one of these four configurations:
    //  * compile     - Required during compilation or runtime of the main source set.
    //                  This configuration represents all dependencies that much also be shaded away
    //                  otherwise the generated Maven pom will be missing this dependency.
    //  * shadow      - Required during compilation or runtime of the main source set.
    //                  Will become a runtime dependency of the generated Maven pom.
    //  * testCompile - Required during compilation or runtime of the test source set.
    //                  This must be shaded away in the shaded test jar.
    //  * shadowTest  - Required during compilation or runtime of the test source set.
    //                  TODO: Figure out whether this should be a test scope dependency
    //                  of the generated Maven pom.
    //
    // When creating a cross-project dependency between two Java projects, one should only rely on
    // the shaded configurations if the project has a shadowClosure being specified. This allows
    // for compilation/test execution to occur against the final artifact that will be provided to
    // users. This is by done by referencing the "shadow" or "shadowTest" configuration as so:
    //   dependencies {
    //     shadow project(path: "other:java:project1", configuration: "shadow")
    //     shadowTest project(path: "other:java:project2", configuration: "shadowTest")
    //   }
    // This will ensure the correct set of transitive dependencies from those projects are correctly
    // added to the main and test source set runtimes.

    project.ext.applyJavaNature = {
      // Use the implicit it parameter of the closure to handle zero argument or one argument map calls.
      JavaNatureConfiguration configuration = it ? it as JavaNatureConfiguration : new JavaNatureConfiguration()

      if (configuration.archivesBaseName) {
        project.archivesBaseName = configuration.archivesBaseName
      }

      project.apply plugin: "java"

      // Configure the Java compiler source language and target compatibility levels. Also ensure that
      // we configure the Java compiler to use UTF-8.
      project.sourceCompatibility = project.javaVersion
      project.targetCompatibility = project.javaVersion

      def defaultLintSuppressions = [
        'options',
        'cast',
        // https://bugs.openjdk.java.net/browse/JDK-8190452
        'classfile',
        'deprecation',
        'fallthrough',
        'processing',
        'rawtypes',
        'serial',
        'try',
        'unchecked',
        'varargs',
      ]

      project.tasks.withType(JavaCompile) {
        options.encoding = "UTF-8"
        // As we want to add '-Xlint:-deprecation' we intentionally remove '-Xlint:deprecation' from compilerArgs here,
        // as intellij is adding this, see https://youtrack.jetbrains.com/issue/IDEA-196615
        options.compilerArgs -= ["-Xlint:deprecation"]
        options.compilerArgs += ([
          '-parameters',
          '-Xlint:all',
          '-Werror',
          '-XepDisableWarningsInGeneratedCode',
          '-XepExcludedPaths:(.*/)?(build/generated-src|build/generated.*avro-java|build/generated)/.*',
          '-Xep:MutableConstantField:OFF' // Guava's immutable collections cannot appear on API surface.
        ]
        + (defaultLintSuppressions + configuration.disableLintWarnings).collect { "-Xlint:-${it}" })
      }

      // Configure the default test tasks set of tests executed
      // to match the equivalent set that is executed by the maven-surefire-plugin.
      // See http://maven.apache.org/components/surefire/maven-surefire-plugin/test-mojo.html
      project.test {
        include "**/Test*.class"
        include "**/*Test.class"
        include "**/*Tests.class"
        include "**/*TestCase.class"
        // fixes issues with test filtering on multi-module project
        // see https://discuss.gradle.org/t/multi-module-build-fails-with-tests-filter/25835
        filter { setFailOnNoMatchingTests(false) }
      }

      project.tasks.withType(Test) {
        // Configure all test tasks to use JUnit
        useJUnit {}
        // default maxHeapSize on gradle 5 is 512m, lets increase to handle more demanding tests
        maxHeapSize = '2g'
      }

      if (configuration.shadowClosure) {
        // Ensure that tests are packaged and part of the artifact set.
        project.task('packageTests', type: Jar) {
          classifier = 'tests-unshaded'
          from project.sourceSets.test.output
        }
        project.artifacts.archives project.packageTests
      }

      // Configures annotation processing for commonly used annotation processors
      // across all Java projects.
      project.apply plugin: "net.ltgt.apt"
      // let idea apt plugin handle the ide integration
      project.apply plugin: "net.ltgt.apt-idea"

      // Note that these plugins specifically use the compileOnly and testCompileOnly
      // configurations because they are never required to be shaded or become a
      // dependency of the output.
      def compileOnlyAnnotationDeps = [
        "com.google.auto.value:auto-value-annotations:1.7",
        "com.google.auto.service:auto-service-annotations:1.0-rc6",
        "com.google.j2objc:j2objc-annotations:1.3",
        // These dependencies are needed to avoid error-prone warnings on package-info.java files,
        // also to include the annotations to suppress warnings.
        //
        // spotbugs-annotations artifact is licensed under LGPL and cannot be included in the
        // Apache Beam distribution, but may be relied on during build.
        // See: https://www.apache.org/legal/resolved.html#prohibited
        // Special case for jsr305 (a transitive dependency of spotbugs-annotations):
        // sdks/java/core's FieldValueTypeInformation needs javax.annotations.Nullable at runtime.
        // Therefore, the java core module declares jsr305 dependency (BSD license) as "compile".
        // https://github.com/findbugsproject/findbugs/blob/master/findbugs/licenses/LICENSE-jsr305.txt
        "com.github.spotbugs:spotbugs-annotations:3.1.12",
        "net.jcip:jcip-annotations:1.0",
      ]

      project.dependencies {
        compileOnlyAnnotationDeps.each { dep ->
          compileOnly dep
          testCompileOnly dep
          annotationProcessor dep
          testAnnotationProcessor dep
        }

        // Add common annotation processors to all Java projects
        def annotationProcessorDeps = [
          "com.google.auto.value:auto-value:1.7",
          "com.google.auto.service:auto-service:1.0-rc6",
        ]

        annotationProcessorDeps.each { dep ->
          annotationProcessor dep
          testAnnotationProcessor dep
        }
      }

      // Add the optional and provided configurations for dependencies
      // TODO: Either remove these plugins and find another way to generate the Maven poms
      // with the correct dependency scopes configured.
      project.apply plugin: 'propdeps'
      project.apply plugin: 'propdeps-maven'
      project.apply plugin: 'propdeps-idea'

      // Defines Targets for sonarqube analysis reporting.
      project.apply plugin: "org.sonarqube"

      // Configures a checkstyle plugin enforcing a set of rules and also allows for a set of
      // suppressions.
      project.apply plugin: 'checkstyle'
      project.tasks.withType(Checkstyle) {
        configFile = project.project(":").file("sdks/java/build-tools/src/main/resources/beam/checkstyle.xml")
        configProperties = ["checkstyle.suppressions.file": project.project(":").file("sdks/java/build-tools/src/main/resources/beam/suppressions.xml")]
        showViolations = true
        maxErrors = 0
      }
      project.checkstyle { toolVersion = "8.23" }

      // Configures javadoc plugin and ensure check runs javadoc.
      project.tasks.withType(Javadoc) {
        options.encoding = 'UTF-8'
        options.addBooleanOption('Xdoclint:-missing', true)
      }
      project.check.dependsOn project.javadoc

      // Apply the eclipse and apt-eclipse plugins.  This adds the "eclipse" task and
      // connects the apt-eclipse plugin to update the eclipse project files
      // with the instructions needed to run apt within eclipse to handle the AutoValue
      // and additional annotations
      project.apply plugin: 'eclipse'
      project.apply plugin: "net.ltgt.apt-eclipse"

      // Enables a plugin which can apply code formatting to source.
      project.apply plugin: "com.diffplug.gradle.spotless"
      // scan CVE
      project.apply plugin: "net.ossindex.audit"
      project.audit { rateLimitAsError = false }
      // Spotless can be removed from the 'check' task by passing -PdisableSpotlessCheck=true on the Gradle
      // command-line. This is useful for pre-commit which runs spotless separately.
      def disableSpotlessCheck = project.hasProperty('disableSpotlessCheck') &&
              project.disableSpotlessCheck == 'true'
      project.spotless {
        enforceCheck !disableSpotlessCheck
        java {
          licenseHeader javaLicenseHeader
          googleJavaFormat('1.7')
          target project.fileTree(project.projectDir) { include 'src/*/java/**/*.java' }
        }
      }

      // Enables a plugin which performs code analysis for common bugs.
      // This plugin is configured to only analyze the "main" source set.
      if (configuration.enableSpotbugs) {
        project.apply plugin: 'com.github.spotbugs'
        project.dependencies {
          spotbugs "com.github.spotbugs:spotbugs:3.1.12"
          spotbugs "com.google.auto.value:auto-value:1.7"
          compileOnlyAnnotationDeps.each { dep -> spotbugs dep }
        }
        project.spotbugs {
          excludeFilter = project.rootProject.file('sdks/java/build-tools/src/main/resources/beam/spotbugs-filter.xml')
          sourceSets = [sourceSets.main]
        }
        project.tasks.withType(com.github.spotbugs.SpotBugsTask) {
          reports {
            html.enabled = !project.jenkins.isCIBuild
            xml.enabled = project.jenkins.isCIBuild
          }
        }
      }

      // Disregard unused but declared (test) compile only dependencies used
      // for common annotation classes used during compilation such as annotation
      // processing or post validation such as spotbugs.
      project.dependencies {
        compileOnlyAnnotationDeps.each { dep ->
          permitUnusedDeclared dep
          permitTestUnusedDeclared dep
        }
      }
      if (configuration.enableStrictDependencies) {
        project.tasks.analyzeClassesDependencies.enabled = true
        project.tasks.analyzeDependencies.enabled = true
        project.tasks.analyzeTestClassesDependencies.enabled = false
      } else {
        project.tasks.analyzeClassesDependencies.enabled = false
        project.tasks.analyzeTestClassesDependencies.enabled = false
        project.tasks.analyzeDependencies.enabled = false
      }

      // Enable errorprone static analysis
      project.apply plugin: 'net.ltgt.errorprone'

      project.configurations.errorprone { resolutionStrategy.force 'com.google.errorprone:error_prone_core:2.3.1' }

      if (configuration.shadowClosure) {
        // Enables a plugin which can perform shading of classes. See the general comments
        // above about dependency management for Java projects and how the shadow plugin
        // is expected to be used for the different Gradle configurations.
        //
        // TODO: Enforce all relocations are always performed to:
        // getJavaRelocatedPath(package_suffix) where package_suffix is something like "com.google.commmon"
        project.apply plugin: 'com.github.johnrengelman.shadow'

        // Create a new configuration 'shadowTest' like 'shadow' for the test scope
        project.configurations {
          shadow { description = "Dependencies for shaded source set 'main'" }
          compile.extendsFrom shadow
          shadowTest {
            description = "Dependencies for shaded source set 'test'"
            extendsFrom shadow
          }
          testCompile.extendsFrom shadowTest
        }
      }

      project.jar {
        setAutomaticModuleNameHeader(configuration, project)

        zip64 true
        into("META-INF/") {
          from "${project.rootProject.projectDir}/LICENSE"
          from "${project.rootProject.projectDir}/NOTICE"
        }
      }

      // Always configure the shadowJar classifier and merge service files.
      if (configuration.shadowClosure) {
        // Only set the classifer on the unshaded classes if we are shading.
        project.jar { classifier = "unshaded" }

        project.shadowJar({
          classifier = null
          mergeServiceFiles()
          zip64 true
          into("META-INF/") {
            from "${project.rootProject.projectDir}/LICENSE"
            from "${project.rootProject.projectDir}/NOTICE"
          }
        } << configuration.shadowClosure)

        // Always configure the shadowTestJar classifier and merge service files.
        project.task('shadowTestJar', type: ShadowJar, {
          group = "Shadow"
          description = "Create a combined JAR of project and test dependencies"
          classifier = "tests"
          from project.sourceSets.test.output
          configurations = [
            project.configurations.testRuntime
          ]
          zip64 true
          exclude "META-INF/INDEX.LIST"
          exclude "META-INF/*.SF"
          exclude "META-INF/*.DSA"
          exclude "META-INF/*.RSA"
        } << configuration.shadowClosure)

        // Ensure that shaded jar and test-jar are part of the their own configuration artifact sets
        project.artifacts.shadow project.shadowJar
        project.artifacts.shadowTest project.shadowTestJar

        if (configuration.testShadowJar) {
          // Use a configuration and dependency set which represents the execution classpath using shaded artifacts for tests.
          project.configurations { shadowTestRuntimeClasspath }

          project.dependencies {
            shadowTestRuntimeClasspath it.project(path: project.path, configuration: "shadowTest")
            shadowTestRuntimeClasspath it.project(path: project.path, configuration: "provided")
          }

          project.test { classpath = project.configurations.shadowTestRuntimeClasspath }
        }

        if (configuration.validateShadowJar) {
          project.task('validateShadedJarDoesntLeakNonProjectClasses', dependsOn: 'shadowJar') {
            ext.outFile = project.file("${project.reportsDir}/${name}.out")
            inputs.files project.configurations.shadow.artifacts.files
            outputs.files outFile
            doLast {
              project.configurations.shadow.artifacts.files.each {
                FileTree exposedClasses = project.zipTree(it).matching {
                  include "**/*.class"
                  // BEAM-5919: Exclude paths for Java 9 multi-release jars.
                  exclude "**/module-info.class"
                  configuration.shadowJarValidationExcludes.each {
                    exclude "$it"
                    exclude "META-INF/versions/*/$it"
                  }
                }
                outFile.text = exposedClasses.files
                if (exposedClasses.files) {
                  throw new GradleException("$it exposed classes outside of ${configuration.shadowJarValidationExcludes}: ${exposedClasses.files}")
                }
              }
            }
          }
          project.tasks.check.dependsOn project.tasks.validateShadedJarDoesntLeakNonProjectClasses
        }
      } else {
        project.task("testJar", type: Jar, {
          group = "Jar"
          description = "Create a JAR of test classes"
          classifier = "tests"
          from project.sourceSets.test.output
          zip64 true
          exclude "META-INF/INDEX.LIST"
          exclude "META-INF/*.SF"
          exclude "META-INF/*.DSA"
          exclude "META-INF/*.RSA"
        })
        project.artifacts.testRuntime project.testJar
      }

      project.ext.includeInJavaBom = configuration.publish
      project.ext.exportJavadoc = configuration.exportJavadoc

      if ((isRelease(project) || project.hasProperty('publishing')) &&
      configuration.publish) {
        project.apply plugin: "maven-publish"

        // Create a task which emulates the maven-archiver plugin in generating a
        // pom.properties file.
        def pomPropertiesFile = "${project.buildDir}/publications/mavenJava/pom.properties"
        project.task('generatePomPropertiesFileForMavenJavaPublication') {
          outputs.file "${pomPropertiesFile}"
          doLast {
            new File("${pomPropertiesFile}").text =
                    """version=${project.version}
                       groupId=${project.mavenGroupId}
                       artifactId=${project.archivesBaseName}"""
          }
        }

        // Have the main artifact jar include both the generate pom.xml and its properties file
        // emulating the behavior of the maven-archiver plugin.
        project.(configuration.shadowClosure ? 'shadowJar' : 'jar') {
          def pomFile = "${project.buildDir}/publications/mavenJava/pom-default.xml"

          // Validate that the artifacts exist before copying them into the jar.
          doFirst {
            if (!project.file("${pomFile}").exists()) {
              throw new GradleException("Expected ${pomFile} to have been generated by the 'generatePomFileForMavenJavaPublication' task.")
            }
            if (!project.file("${pomPropertiesFile}").exists()) {
              throw new GradleException("Expected ${pomPropertiesFile} to have been generated by the 'generatePomPropertiesFileForMavenJavaPublication' task.")
            }
          }

          dependsOn 'generatePomFileForMavenJavaPublication'
          into("META-INF/maven/${project.mavenGroupId}/${project.archivesBaseName}") {
            from "${pomFile}"
            rename('.*', 'pom.xml')
          }

          dependsOn project.generatePomPropertiesFileForMavenJavaPublication
          into("META-INF/maven/${project.mavenGroupId}/${project.archivesBaseName}") { from "${pomPropertiesFile}" }
        }

        // Only build artifacts for archives if we are publishing
        if (configuration.shadowClosure) {
          project.artifacts.archives project.shadowJar
          project.artifacts.archives project.shadowTestJar
        } else {
          project.artifacts.archives project.jar
          project.artifacts.archives project.testJar
        }

        project.task('sourcesJar', type: Jar) {
          from project.sourceSets.main.allSource
          classifier = 'sources'
        }
        project.artifacts.archives project.sourcesJar

        project.task('testSourcesJar', type: Jar) {
          from project.sourceSets.test.allSource
          classifier = 'test-sources'
        }
        project.artifacts.archives project.testSourcesJar

        project.task('javadocJar', type: Jar, dependsOn: project.javadoc) {
          classifier = 'javadoc'
          from project.javadoc.destinationDir
        }
        project.artifacts.archives project.javadocJar

        project.publishing {
          repositories project.ext.repositories

          publications {
            mavenJava(MavenPublication) {
              if (configuration.shadowClosure) {
                artifact project.shadowJar
                artifact project.shadowTestJar
              } else {
                artifact project.jar
                artifact project.testJar
              }
              artifact project.sourcesJar
              artifact project.testSourcesJar
              artifact project.javadocJar

              artifactId = project.archivesBaseName
              groupId = project.mavenGroupId

              pom {
                name = project.description
                if (project.hasProperty("summary")) {
                  description = project.summary
                }
                url = "http://beam.apache.org"
                inceptionYear = "2016"
                licenses {
                  license {
                    name = "Apache License, Version 2.0"
                    url = "http://www.apache.org/licenses/LICENSE-2.0.txt"
                    distribution = "repo"
                  }
                }
                scm {
                  connection = "scm:git:https://gitbox.apache.org/repos/asf/beam.git"
                  developerConnection = "scm:git:https://gitbox.apache.org/repos/asf/beam.git"
                  url = "https://gitbox.apache.org/repos/asf?p=beam.git;a=summary"
                }
                issueManagement {
                  system = "jira"
                  url = "https://issues.apache.org/jira/browse/BEAM"
                }
                mailingLists {
                  mailingList {
                    name = "Beam Dev"
                    subscribe = "dev-subscribe@beam.apache.org"
                    unsubscribe = "dev-unsubscribe@beam.apache.org"
                    post = "dev@beam.apache.org"
                    archive = "http://www.mail-archive.com/dev%beam.apache.org"
                  }
                  mailingList {
                    name = "Beam User"
                    subscribe = "user-subscribe@beam.apache.org"
                    unsubscribe = "user-unsubscribe@beam.apache.org"
                    post = "user@beam.apache.org"
                    archive = "http://www.mail-archive.com/user%beam.apache.org"
                  }
                  mailingList {
                    name = "Beam Commits"
                    subscribe = "commits-subscribe@beam.apache.org"
                    unsubscribe = "commits-unsubscribe@beam.apache.org"
                    post = "commits@beam.apache.org"
                    archive = "http://www.mail-archive.com/commits%beam.apache.org"
                  }
                }
                developers {
                  developer {
                    name = "The Apache Beam Team"
                    email = "dev@beam.apache.org"
                    url = "http://beam.apache.org"
                    organization = "Apache Software Foundation"
                    organizationUrl = "http://www.apache.org"
                  }
                }
              }

              pom.withXml {
                def root = asNode()
                def dependenciesNode = root.appendNode('dependencies')
                def generateDependenciesFromConfiguration = { param ->
                  project.configurations."${param.configuration}".allDependencies.each {
                    def dependencyNode = dependenciesNode.appendNode('dependency')
                    def appendClassifier = { dep ->
                      dep.artifacts.each { art ->
                        if (art.hasProperty('classifier')) {
                          dependencyNode.appendNode('classifier', art.classifier)
                        }
                      }
                    }

                    if (it instanceof ProjectDependency) {
                      dependencyNode.appendNode('groupId', it.getDependencyProject().mavenGroupId)
                      dependencyNode.appendNode('artifactId', it.getDependencyProject().archivesBaseName)
                      dependencyNode.appendNode('version', it.version)
                      dependencyNode.appendNode('scope', param.scope)
                      appendClassifier(it)
                    } else {
                      dependencyNode.appendNode('groupId', it.group)
                      dependencyNode.appendNode('artifactId', it.name)
                      dependencyNode.appendNode('version', it.version)
                      dependencyNode.appendNode('scope', param.scope)
                      appendClassifier(it)
                    }

                    // Start with any exclusions that were added via configuration exclude rules.
                    // Then add all the exclusions that are specific to the dependency (if any
                    // were declared). Finally build the node that represents all exclusions.
                    def exclusions = []
                    exclusions += project.configurations."${param.configuration}".excludeRules
                    if (it.hasProperty('excludeRules')) {
                      exclusions += it.excludeRules
                    }
                    if (!exclusions.empty) {
                      def exclusionsNode = dependencyNode.appendNode('exclusions')
                      exclusions.each { exclude ->
                        def exclusionNode = exclusionsNode.appendNode('exclusion')
                        exclusionNode.appendNode('groupId', exclude.group)
                        exclusionNode.appendNode('artifactId', exclude.module)
                      }
                    }
                  }
                }

                // TODO: Should we use the runtime scope instead of the compile scope
                // which forces all our consumers to declare what they consume?
                generateDependenciesFromConfiguration(
                        configuration: (configuration.shadowClosure ? 'shadow' : 'compile'), scope: 'compile')
                generateDependenciesFromConfiguration(configuration: 'provided', scope: 'provided')

                // NB: This must come after asNode() logic, as it seems asNode()
                // removes XML comments.
                // TODO: Load this from file?
                def elem = asElement()
                def hdr = elem.getOwnerDocument().createComment(
                        '''
  Licensed to the Apache Software Foundation (ASF) under one or more
  contributor license agreements.  See the NOTICE file distributed with
  this work for additional information regarding copyright ownership.
  The ASF licenses this file to You under the Apache License, Version 2.0
  (the "License"); you may not use this file except in compliance with
  the License.  You may obtain a copy of the License at
      http://www.apache.org/licenses/LICENSE-2.0
  Unless required by applicable law or agreed to in writing, software
  distributed under the License is distributed on an "AS IS" BASIS,
  WITHOUT WARRANTIES OR CONDITIONS OF ANY KIND, either express or implied.
  See the License for the specific language governing permissions and
  limitations under the License.
''')
                elem.insertBefore(hdr, elem.getFirstChild())
              }
            }
          }
        }
        // Only sign artifacts if we are performing a release
        if (isRelease(project) && !project.hasProperty('noSigning')) {
          project.apply plugin: "signing"
          project.signing {
            useGpgCmd()
            sign project.publishing.publications
          }
        }
      }

      // Ban these dependencies from all configurations
      project.configurations.all {
        // guava-jdk5 brings in classes which conflict with guava
        exclude group: "com.google.guava", module: "guava-jdk5"
        // Ban the usage of the JDK tools as a library as this is system dependent
        exclude group: "jdk.tools", module: "jdk.tools"
        // protobuf-lite duplicates classes which conflict with protobuf-java
        exclude group: "com.google.protobuf", module: "protobuf-lite"
        // Exclude these test dependencies because they bundle other common
        // test libraries classes causing version conflicts. Users should rely
        // on using the yyy-core package instead of the yyy-all package.
        exclude group: "org.hamcrest", module: "hamcrest-all"
      }

      // Force usage of the libraries defined within our common set found in the root
      // build.gradle instead of using Gradles default dependency resolution mechanism
      // which chooses the latest version available.
      //
      // TODO: Figure out whether we should force all dependency conflict resolution
      // to occur in the "shadow" and "shadowTest" configurations.
      project.configurations.all { config ->
        // When running beam_Dependency_Check, resolutionStrategy should not be used; otherwise
        // gradle-versions-plugin does not report the latest versions of the dependencies.
        def startTasks = project.gradle.startParameter.taskNames
        def inDependencyUpdates = 'dependencyUpdates' in startTasks || 'runBeamDependencyCheck' in startTasks

        // The "errorprone" configuration controls the classpath used by errorprone static analysis, which
        // has different dependencies than our project.
        if (config.getName() != "errorprone" && !inDependencyUpdates) {
          config.resolutionStrategy {
            force project.library.java.values()
          }
        }
      }
    }

    // When applied in a module's build.gradle file, this closure provides task for running
    // IO integration tests.
    project.ext.enableJavaPerformanceTesting = {

      // Use the implicit it parameter of the closure to handle zero argument or one argument map calls.
      // See: http://groovy-lang.org/closures.html#implicit-it
      JavaPerformanceTestConfiguration configuration = it ? it as JavaPerformanceTestConfiguration : new JavaPerformanceTestConfiguration()

      // Task for running integration tests
      project.task('integrationTest', type: Test) {

        // Disable Gradle cache (it should not be used because the IT's won't run).
        outputs.upToDateWhen { false }

        include "**/*IT.class"

        def pipelineOptionsString = configuration.integrationTestPipelineOptions
        if(pipelineOptionsString && configuration.runner?.equalsIgnoreCase('dataflow')) {
          project.evaluationDependsOn(":runners:google-cloud-dataflow-java:worker:legacy-worker")
          def allOptionsList = (new JsonSlurper()).parseText(pipelineOptionsString)
          def dataflowWorkerJar = project.findProperty('dataflowWorkerJar') ?:
                  project.project(":runners:google-cloud-dataflow-java:worker:legacy-worker").shadowJar.archivePath

          allOptionsList.addAll([
            '--workerHarnessContainerImage=',
            '--dataflowWorkerJar=${dataflowWorkerJar}',
          ])

          pipelineOptionsString = JsonOutput.toJson(allOptionsList)
        }

        systemProperties.beamTestPipelineOptions = pipelineOptionsString
      }
    }

    // When applied in a module's build.gradle file, this closure adds task providing
    // additional dependencies that might be needed while running integration tests.
    project.ext.provideIntegrationTestingDependencies = {

      // Use the implicit it parameter of the closure to handle zero argument or one argument map calls.
      // See: http://groovy-lang.org/closures.html#implicit-it
      JavaPerformanceTestConfiguration configuration = it ? it as JavaPerformanceTestConfiguration : new JavaPerformanceTestConfiguration()

      project.dependencies {
        def runner = configuration.runner
        def filesystem = configuration.filesystem

        /* include dependencies required by runners */
        //if (runner?.contains('dataflow')) {
        if (runner?.equalsIgnoreCase('dataflow')) {
          testRuntime it.project(path: ":runners:google-cloud-dataflow-java", configuration: 'testRuntime')
          testRuntime it.project(path: ":runners:google-cloud-dataflow-java:worker:legacy-worker", configuration: 'shadow')
        }

        if (runner?.equalsIgnoreCase('direct')) {
          testRuntime it.project(path: ":runners:direct-java", configuration: 'shadowTest')
        }

        if (runner?.equalsIgnoreCase('flink')) {
          testRuntime it.project(path: ":runners:flink:1.9", configuration: 'testRuntime')
        }

        if (runner?.equalsIgnoreCase('spark')) {
          testRuntime it.project(path: ":runners:spark", configuration: 'testRuntime')
          testRuntime project.library.java.spark_core
          testRuntime project.library.java.spark_streaming

          // Testing the Spark runner causes a StackOverflowError if slf4j-jdk14 is on the classpath
          project.configurations.testRuntimeClasspath {
            exclude group: "org.slf4j", module: "slf4j-jdk14"
          }
        }

        /* include dependencies required by filesystems */
        if (filesystem?.equalsIgnoreCase('hdfs')) {
          testRuntime it.project(path: ":sdks:java:io:hadoop-file-system", configuration: 'testRuntime')
          testRuntime project.library.java.hadoop_client
        }

        /* include dependencies required by AWS S3 */
        if (filesystem?.equalsIgnoreCase('s3')) {
          testRuntime it.project(path: ":sdks:java:io:amazon-web-services", configuration: 'testRuntime')
        }
      }
      project.task('packageIntegrationTests', type: Jar)
    }

    /** ***********************************************************************************************/

    project.ext.applyGoNature = {
      // Define common lifecycle tasks and artifact types
      project.apply plugin: 'base'

      project.apply plugin: "com.github.blindpirate.gogradle"
      project.golang { goVersion = '1.12' }

      project.repositories {
        golang {
          // Gogradle doesn't like thrift: https://github.com/gogradle/gogradle/issues/183
          root 'git.apache.org/thrift.git'
          emptyDir()
        }
        golang {
          root 'github.com/apache/thrift'
          emptyDir()
        }
        project.clean.dependsOn project.goClean
        project.check.dependsOn project.goCheck
        project.assemble.dependsOn project.goBuild
      }

      project.idea {
        module {
          // The gogradle plugin downloads all dependencies into the source tree here,
          // which is a path baked into golang
          excludeDirs += project.file("${project.path}/vendor")

          // gogradle's private working directory
          excludeDirs += project.file("${project.path}/.gogradle")
        }
      }
    }

    /** ***********************************************************************************************/

    project.ext.applyDockerNature = {
      project.apply plugin: "com.palantir.docker"
      project.docker { noCache true }
      project.tasks.create(name: "copyLicenses", type: Copy) {
        from "${project.rootProject.projectDir}/LICENSE"
        from "${project.rootProject.projectDir}/NOTICE"
        into "build/target"
      }
      project.tasks.dockerPrepare.dependsOn project.tasks.copyLicenses
    }

    /** ***********************************************************************************************/

    project.ext.applyGroovyNature = {
      project.apply plugin: "groovy"

      project.apply plugin: "com.diffplug.gradle.spotless"
      project.spotless {
        def grEclipseConfig = project.project(":").file("buildSrc/greclipse.properties")
        groovy {
          licenseHeader javaLicenseHeader
          paddedCell() // Recommended to avoid cyclic ambiguity issues
          greclipse().configFile(grEclipseConfig)
        }
        groovyGradle { greclipse().configFile(grEclipseConfig) }
      }
    }

    // containerImageName returns a configurable container image name, by default a
    // development image at docker.io (see sdks/CONTAINERS.md):
    //
    //     format: apachebeam/$NAME_sdk:latest
    //     ie: apachebeam/python2.7_sdk:latest apachebeam/java_sdk:latest apachebeam/go_sdk:latest
    //
    // Both the root and tag can be defined using properties or explicitly provided.
    project.ext.containerImageName = {
      // Use the implicit it parameter of the closure to handle zero argument or one argument map calls.
      ContainerImageNameConfiguration configuration = it ? it as ContainerImageNameConfiguration : new ContainerImageNameConfiguration()

      if (configuration.root == null) {
        if (project.rootProject.hasProperty(["docker-repository-root"])) {
          configuration.root = project.rootProject["docker-repository-root"]
        } else {
          configuration.root = "${System.properties["user.name"]}-docker-apache.bintray.io/beam"
        }
      }
      if (configuration.tag == null) {
        if (project.rootProject.hasProperty(["docker-tag"])) {
          configuration.tag = project.rootProject["docker-tag"]
        } else {
          configuration.tag = 'latest'
        }
      }
      return "${configuration.root}/${configuration.name}:${configuration.tag}"
    }

    /** ***********************************************************************************************/

    // applyGrpcNature should only be applied to projects who wish to use
    // unvendored gRPC / protobuf dependencies.
    project.ext.applyGrpcNature = {
      project.apply plugin: "com.google.protobuf"
      project.protobuf {
        protoc {
          // The artifact spec for the Protobuf Compiler
          artifact = "com.google.protobuf:protoc:$protobuf_version" }

        // Configure the codegen plugins
        plugins {
          // An artifact spec for a protoc plugin, with "grpc" as
          // the identifier, which can be referred to in the "plugins"
          // container of the "generateProtoTasks" closure.
          grpc { artifact = "io.grpc:protoc-gen-grpc-java:$grpc_version" }
        }

        generateProtoTasks {
          ofSourceSet("main")*.plugins {
            // Apply the "grpc" plugin whose spec is defined above, without
            // options.  Note the braces cannot be omitted, otherwise the
            // plugin will not be added. This is because of the implicit way
            // NamedDomainObjectContainer binds the methods.
            grpc {}
          }
        }
      }

      def generatedProtoMainJavaDir = "${project.buildDir}/generated/source/proto/main/java"
      def generatedProtoTestJavaDir = "${project.buildDir}/generated/source/proto/test/java"
      def generatedGrpcMainJavaDir = "${project.buildDir}/generated/source/proto/main/grpc"
      def generatedGrpcTestJavaDir = "${project.buildDir}/generated/source/proto/test/grpc"
      project.idea {
        module {
          sourceDirs += project.file(generatedProtoMainJavaDir)
          generatedSourceDirs += project.file(generatedProtoMainJavaDir)

          testSourceDirs += project.file(generatedProtoTestJavaDir)
          generatedSourceDirs += project.file(generatedProtoTestJavaDir)

          sourceDirs += project.file(generatedGrpcMainJavaDir)
          generatedSourceDirs += project.file(generatedGrpcMainJavaDir)

          testSourceDirs += project.file(generatedGrpcTestJavaDir)
          generatedSourceDirs += project.file(generatedGrpcTestJavaDir)
        }
      }
    }

    /** ***********************************************************************************************/

    // applyPortabilityNature should only be applied to projects that want to use
    // vendored gRPC / protobuf dependencies.
    project.ext.applyPortabilityNature = {
      PortabilityNatureConfiguration configuration = it ? it as PortabilityNatureConfiguration : new PortabilityNatureConfiguration()

      if (configuration.archivesBaseName) {
        project.archivesBaseName = configuration.archivesBaseName
      }

      project.ext.applyJavaNature(
              exportJavadoc: false,
              enableSpotbugs: false,
              publish: configuration.publish,
              archivesBaseName: configuration.archivesBaseName,
              automaticModuleName: configuration.automaticModuleName,
              shadowJarValidationExcludes: it.shadowJarValidationExcludes,
              shadowClosure: GrpcVendoring_1_26_0.shadowClosure() << {
                // We perform all the code relocations but don't include
                // any of the actual dependencies since they will be supplied
                // by org.apache.beam:beam-vendor-grpc-v1p26p0:0.1
                dependencies {
                  include(dependency { return false })
                }
              })

      // Don't force modules here because we don't want to take the shared declarations in build_rules.gradle
      // because we would like to have the freedom to choose which versions of dependencies we
      // are using for the portability APIs separate from what is being used inside other modules such as GCP.
      project.configurations.all { config ->
        config.resolutionStrategy { forcedModules = []}
      }

      project.apply plugin: "com.google.protobuf"
      project.protobuf {
        protoc {
          // The artifact spec for the Protobuf Compiler
          artifact = "com.google.protobuf:protoc:${GrpcVendoring_1_26_0.protobuf_version}" }

        // Configure the codegen plugins
        plugins {
          // An artifact spec for a protoc plugin, with "grpc" as
          // the identifier, which can be referred to in the "plugins"
          // container of the "generateProtoTasks" closure.
          grpc { artifact = "io.grpc:protoc-gen-grpc-java:${GrpcVendoring_1_26_0.grpc_version}" }
        }

        generateProtoTasks {
          ofSourceSet("main")*.plugins {
            // Apply the "grpc" plugin whose spec is defined above, without
            // options.  Note the braces cannot be omitted, otherwise the
            // plugin will not be added. This is because of the implicit way
            // NamedDomainObjectContainer binds the methods.
            grpc { }
          }
        }
      }

      project.dependencies GrpcVendoring_1_26_0.dependenciesClosure() << { shadow project.ext.library.java.vendored_grpc_1_26_0 }
    }

    /** ***********************************************************************************************/

    // TODO: Decide whether this should be inlined into the one project that relies on it
    // or be left here.
    project.ext.applyAvroNature = { project.apply plugin: "com.commercehub.gradle.plugin.avro" }

    project.ext.applyAntlrNature = {
      project.apply plugin: 'antlr'
      project.idea {
        module {
          // mark antlrs output folders as generated
          generatedSourceDirs += project.generateGrammarSource.outputDirectory
          generatedSourceDirs += project.generateTestGrammarSource.outputDirectory
        }
      }
    }

    // Creates a task to run the quickstart for a runner.
    // Releases version and URL, can be overriden for a RC release with
    // ./gradlew :release:runJavaExamplesValidationTask -Pver=2.3.0 -Prepourl=https://repository.apache.org/content/repositories/orgapachebeam-1027
    project.ext.createJavaExamplesArchetypeValidationTask = {
      JavaExamplesArchetypeValidationConfiguration config = it as JavaExamplesArchetypeValidationConfiguration
      def taskName = "run${config.type}Java${config.runner}"
      def releaseVersion = project.findProperty('ver') ?: project.version
      def releaseRepo = project.findProperty('repourl') ?: 'https://repository.apache.org/content/repositories/snapshots'
      def argsNeeded = [
        "--ver=${releaseVersion}",
        "--repourl=${releaseRepo}"
      ]
      if (config.gcpProject) {
        argsNeeded.add("--gcpProject=${config.gcpProject}")
      }
      if (config.gcsBucket) {
        argsNeeded.add("--gcsBucket=${config.gcsBucket}")
      }
      if (config.bqDataset) {
        argsNeeded.add("--bqDataset=${config.bqDataset}")
      }
      if (config.pubsubTopic) {
        argsNeeded.add("--pubsubTopic=${config.pubsubTopic}")
      }
      project.evaluationDependsOn(':release')
      project.task(taskName, dependsOn: ':release:classes', type: JavaExec) {
        group = "Verification"
        description = "Run the Beam ${config.type} with the ${config.runner} runner"
        main = "${config.type}-java-${config.runner}".toLowerCase()
        classpath = project.project(':release').sourceSets.main.runtimeClasspath
        args argsNeeded
      }
    }


    /** ***********************************************************************************************/

    // Method to create the PortableValidatesRunnerTask.
    // The method takes PortableValidatesRunnerConfiguration as parameter.
    project.ext.createPortableValidatesRunnerTask = {
      /*
       * We need to rely on manually specifying these evaluationDependsOn to ensure that
       * the following projects are evaluated before we evaluate this project. This is because
       * we are attempting to reference the "sourceSets.test.output" directly.
       */
      project.evaluationDependsOn(":sdks:java:core")
      project.evaluationDependsOn(":runners:core-java")
      def config = it ? it as PortableValidatesRunnerConfiguration : new PortableValidatesRunnerConfiguration()
      def name = config.name
      def beamTestPipelineOptions = [
        "--runner=org.apache.beam.runners.portability.testing.TestPortableRunner",
        "--jobServerDriver=${config.jobServerDriver}",
        "--environmentCacheMillis=10000"
      ]
      beamTestPipelineOptions.addAll(config.pipelineOpts)
      if (config.environment == PortableValidatesRunnerConfiguration.Environment.EMBEDDED) {
        beamTestPipelineOptions += "--defaultEnvironmentType=EMBEDDED"
      }
      if (config.jobServerConfig) {
        beamTestPipelineOptions.add("--jobServerConfig=${config.jobServerConfig}")
      }
      config.systemProperties.put("beamTestPipelineOptions", JsonOutput.toJson(beamTestPipelineOptions))
      project.tasks.create(name: name, type: Test) {
        group = "Verification"
        description = "Validates the PortableRunner with JobServer ${config.jobServerDriver}"
        systemProperties config.systemProperties
        classpath = config.testClasspathConfiguration
        testClassesDirs = project.files(project.project(":sdks:java:core").sourceSets.test.output.classesDirs, project.project(":runners:core-java").sourceSets.test.output.classesDirs)
        maxParallelForks config.numParallelTests
        useJUnit(config.testCategories)
        // increase maxHeapSize as this is directly correlated to direct memory,
        // see https://issues.apache.org/jira/browse/BEAM-6698
        maxHeapSize = '4g'
        if (config.environment == PortableValidatesRunnerConfiguration.Environment.DOCKER) {
          dependsOn ':sdks:java:container:docker'
        }
      }
    }

    /** ***********************************************************************************************/

    // Method to create the crossLanguageValidatesRunnerTask.
    // The method takes crossLanguageValidatesRunnerConfiguration as parameter.
    project.ext.createCrossLanguageValidatesRunnerTask = {
      def config = it ? it as CrossLanguageValidatesRunnerConfiguration : new CrossLanguageValidatesRunnerConfiguration()

      project.evaluationDependsOn(":sdks:python")
      project.evaluationDependsOn(":sdks:java:testing:expansion-service")
      project.evaluationDependsOn(":runners:core-construction-java")

      // Task for launching expansion services
      def envDir = project.project(":sdks:python").envdir
      def pythonDir = project.project(":sdks:python").projectDir
      def javaPort = startingExpansionPortNumber.getAndDecrement()
      def pythonPort = startingExpansionPortNumber.getAndDecrement()
      def expansionJar = project.project(':sdks:java:testing:expansion-service').buildTestExpansionServiceJar.archivePath
      def expansionServiceOpts = [
        "group_id": project.name,
        "java_expansion_service_jar": expansionJar,
        "java_port": javaPort,
        "python_virtualenv_dir": envDir,
        "python_expansion_service_module": "apache_beam.runners.portability.expansion_service_test",
        "python_port": pythonPort
      ]
      def serviceArgs = project.project(':sdks:python').mapToArgString(expansionServiceOpts)
      def pythonContainerSuffix = project.project(':sdks:python').pythonVersion == '2.7' ? '2' : project.project(':sdks:python').pythonVersion.replace('.', '')
      def setupTask = project.tasks.create(name: config.name+"Setup", type: Exec) {
        dependsOn ':sdks:java:container:docker'
        dependsOn ':sdks:python:container:py'+pythonContainerSuffix+':docker'
        dependsOn ':sdks:java:testing:expansion-service:buildTestExpansionServiceJar'
        dependsOn ":sdks:python:installGcpTest"
        // setup test env
        executable 'sh'
        args '-c', "$pythonDir/scripts/run_expansion_services.sh stop --group_id ${project.name} && $pythonDir/scripts/run_expansion_services.sh start $serviceArgs"
      }

      def mainTask = project.tasks.create(name: config.name) {
        group = "Verification"
        description = "Validates cross-language capability of runner"
      }

      def cleanupTask = project.tasks.create(name: config.name+'Cleanup', type: Exec) {
        // teardown test env
        executable 'sh'
        args '-c', "$pythonDir/scripts/run_expansion_services.sh stop --group_id ${project.name}"
      }
      setupTask.finalizedBy cleanupTask
      config.startJobServer.finalizedBy config.cleanupJobServer

      // Task for running testcases in Java SDK
      def beamJavaTestPipelineOptions = [
        "--runner=PortableRunner",
        "--jobEndpoint=${config.jobEndpoint}",
        "--environmentCacheMillis=10000"
      ]
      beamJavaTestPipelineOptions.addAll(config.pipelineOpts)
      ['Java': javaPort, 'Python': pythonPort].each { sdk, port ->
        def javaTask = project.tasks.create(name: config.name+"JavaUsing"+sdk, type: Test) {
          group = "Verification"
          description = "Validates runner for cross-language capability of using ${sdk} transforms from Java SDK"
          systemProperty "beamTestPipelineOptions", JsonOutput.toJson(beamJavaTestPipelineOptions)
          systemProperty "expansionJar", expansionJar
          systemProperty "expansionPort", port
          classpath = config.testClasspathConfiguration
          testClassesDirs = project.files(project.project(":runners:core-construction-java").sourceSets.test.output.classesDirs)
          maxParallelForks config.numParallelTests
          useJUnit(config.testCategories)
          // increase maxHeapSize as this is directly correlated to direct memory,
          // see https://issues.apache.org/jira/browse/BEAM-6698
          maxHeapSize = '4g'
          dependsOn setupTask
          dependsOn config.startJobServer
        }
        mainTask.dependsOn javaTask
        cleanupTask.mustRunAfter javaTask
        config.cleanupJobServer.mustRunAfter javaTask

        // Task for running testcases in Python SDK
        def testOpts = [
          "--attr=UsesCrossLanguageTransforms"
        ]
        def pipelineOpts = [
          "--runner=PortableRunner",
          "--environment_cache_millis=10000",
          "--job_endpoint=${config.jobEndpoint}"
        ]
        def beamPythonTestPipelineOptions = [
          "pipeline_opts": pipelineOpts,
          "test_opts": testOpts,
          "suite": "xlangValidateRunner"
        ]
        def cmdArgs = project.project(':sdks:python').mapToArgString(beamPythonTestPipelineOptions)
        def pythonTask = project.tasks.create(name: config.name+"PythonUsing"+sdk, type: Exec) {
          group = "Verification"
          description = "Validates runner for cross-language capability of using ${sdk} transforms from Python SDK"
          environment "EXPANSION_JAR", expansionJar
          environment "EXPANSION_PORT", port
          executable 'sh'
          args '-c', ". $envDir/bin/activate && cd $pythonDir && ./scripts/run_integration_test.sh $cmdArgs"
          dependsOn setupTask
          dependsOn config.startJobServer
        }
        mainTask.dependsOn pythonTask
        cleanupTask.mustRunAfter pythonTask
        config.cleanupJobServer.mustRunAfter pythonTask
      }
    }

    /** ***********************************************************************************************/

    project.ext.applyPythonNature = {

      // Define common lifecycle tasks and artifact types
      project.apply plugin: "base"

      // For some reason base doesn't define a test task  so we define it below and make
      // check depend on it. This makes the Python project similar to the task layout like
      // Java projects, see https://docs.gradle.org/4.2.1/userguide/img/javaPluginTasks.png
      project.task('test') {}
      project.check.dependsOn project.test

      project.evaluationDependsOn(":runners:google-cloud-dataflow-java:worker")

      // Due to Beam-4256, we need to limit the length of virtualenv path to make the
      // virtualenv activated properly. So instead of include project name in the path,
      // we use the hash value.
<<<<<<< HEAD
      project.ext.envdir = "/export/content/data/tmp/py-beam" // "${project.rootProject.buildDir}/gradleenv/${project.name.hashCode()}"
      def pythonRootDir = "${project.rootDir}/sdks/python"

      // LI configs for python path
      def envdir = "/export/content/data/tmp/py-beam"
      // This is the absolute path for Python 3.6 on linkedin hosts.
      // Python 3.6 is required at Linkedin instead of the 3.5 version supported in open source.
      def python3path = "/export/apps/python/3.6/bin/python3.6"
      def pythonEnvPath = "${envdir}/bin/python3.6"


      // This is current supported Python3 version. It should match the one in
      // sdks/python/container/py3/Dockerfile
      final PYTHON3_VERSION = '3.6'
=======
      project.ext.envdir = "${project.rootProject.buildDir}/gradleenv/${project.path.hashCode()}"
      def pythonRootDir = "${project.rootDir}/sdks/python"

      // Python interpreter version for virtualenv setup and test run. This value can be
      // set from commandline with -PpythonVersion, or in build script of certain project.
      // If none of them applied, version set here will be used as default value.
      project.ext.pythonVersion = project.hasProperty('pythonVersion') ?
              project.pythonVersion : '2.7'
>>>>>>> d976ddc5

      project.task('setupVirtualenv')  {
        doLast {
          def virtualenvCmd = [
            'virtualenv',
<<<<<<< HEAD
            "${envdir}"
          ]
          virtualenvCmd += '--python=' + python3path
          project.exec { commandLine virtualenvCmd }
          project.exec {
            executable 'sh'
            args '-c', ". ${envdir}/bin/activate && pip install --retries 10 --upgrade tox==3.0.0 grpcio-tools==1.3.5 dill==0.2.9 future crcmod fastavro oauth2client mock pytz protobuf grpcio pydot PyYAML PyVCF hdfs avro-python3"
=======
            "${project.ext.envdir}",
            "--python=python${project.ext.pythonVersion}",
          ]
          project.exec { commandLine virtualenvCmd }
          project.exec {
            executable 'sh'
            args '-c', ". ${project.ext.envdir}/bin/activate && pip install --retries 10 --upgrade tox==3.11.1 -r ${project.rootDir}/sdks/python/build-requirements.txt"
>>>>>>> d976ddc5
          }
        }
        // Gradle will delete outputs whenever it thinks they are stale. Putting a
        // specific binary here could make gradle delete it while pip will believe
        // the package is fully installed.
        outputs.dirs(envdir)
      }

<<<<<<< HEAD
      project.configurations { distConfig }

      project.task('sdist') {
=======
      project.ext.pythonSdkDeps = project.files(
              project.fileTree(
              dir: "${project.rootDir}",
              include: ['model/**', 'sdks/python/**'],
              // Exclude temporary directories used in build and test.
              exclude: [
                '**/build/**',
                '**/dist/**',
                '**/target/**',
                'sdks/python/test-suites/**',
              ])
              )
      def copiedSrcRoot = "${project.buildDir}/srcs"

      // Create new configuration distTarBall which represents Python source
      // distribution tarball generated by :sdks:python:sdist.
      project.configurations { distTarBall }

      project.task('installGcpTest')  {
        dependsOn 'setupVirtualenv'
        dependsOn ':sdks:python:sdist'
>>>>>>> d976ddc5
        doLast {
          def distTarBall = "${pythonRootDir}/build/apache-beam.tar.gz"
          project.exec {
            executable 'sh'
<<<<<<< HEAD
            args '-c', ". ${envdir}/bin/activate && ${pythonEnvPath} setup.py sdist --keep-temp --formats zip,gztar --dist-dir ${project.buildDir}"
          }
        }
      }

      project.artifacts {
        distConfig file: project.file("${project.buildDir}/apache-beam.tar.gz"), builtBy: project.sdist
      }

      project.task('installGcpTest', dependsOn: 'setupVirtualenv') {
        doLast {
          project.exec {
            executable 'sh'
            args '-c', ". ${envdir}/bin/activate && pip install --retries 10 -e ${pythonRootDir}/[gcp,test]"
          }
        }
      }
      project.installGcpTest.mustRunAfter project.sdist

=======
            args '-c', ". ${project.ext.envdir}/bin/activate && pip install --retries 10 ${distTarBall}[gcp,test]"
          }
        }
      }

>>>>>>> d976ddc5
      project.task('cleanPython') {
        doLast {
          def activate = "${envdir}/bin/activate"
          project.exec {
            executable 'sh'
            args '-c', "if [ -e ${activate} ]; then " +
<<<<<<< HEAD
                    ". ${activate} && ${pythonEnvPath} ${pythonRootDir}/setup.py clean; " +
=======
                    ". ${activate} && cd ${pythonRootDir} && python setup.py clean; " +
>>>>>>> d976ddc5
                    "fi"
          }
          project.delete project.buildDir     // Gradle build directory
          project.delete envdir   // virtualenv directory
          project.delete "$project.projectDir/target"   // tox work directory
        }
      }
      project.clean.dependsOn project.cleanPython
      // Force this subproject's clean to run before the main :clean, to avoid
      // racing on deletes.
      project.rootProject.clean.dependsOn project.clean

      // Return a joined String from a Map that contains all commandline args of
      // IT test.
      project.ext.mapToArgString = { argMap ->
        def argList = []
        argMap.each { k, v ->
          if (v in List) {
            v = "\"${v.join(' ')}\""
          } else if (v in String && v.contains(' ')) {
            // We should use double quote around the arg value if it contains series
            // of flags joined with space. Otherwise, commandline parsing of the
            // shell script will be broken.
            v = "\"${v.replace('"', '')}\""
          }
          argList.add("--$k $v")
        }
        return argList.join(' ')
      }

      project.ext.toxTask = { name, tox_env ->
        project.tasks.create(name) {
          dependsOn 'setupVirtualenv'
          dependsOn ':sdks:python:sdist'

          doLast {
            // Python source directory is also tox execution workspace, We want
            // to isolate them per tox suite to avoid conflict when running
            // multiple tox suites in parallel.
            project.copy { from project.pythonSdkDeps; into copiedSrcRoot }

            def copiedPyRoot = "${copiedSrcRoot}/sdks/python"
            def distTarBall = "${pythonRootDir}/build/apache-beam.tar.gz"
            project.exec {
              executable 'sh'
              args '-c', ". ${project.ext.envdir}/bin/activate && cd ${copiedPyRoot} && scripts/run_tox.sh $tox_env $distTarBall"
            }
          }
          inputs.files project.pythonSdkDeps
          outputs.files project.fileTree(dir: "${pythonRootDir}/target/.tox/${tox_env}/log/")
        }
      }

      // Run single or a set of integration tests with provided test options and pipeline options.
      project.ext.enablePythonPerformanceTest = {

        // Use the implicit it parameter of the closure to handle zero argument or one argument map calls.
        // See: http://groovy-lang.org/closures.html#implicit-it
        def config = it ? it as PythonPerformanceTestConfiguration : new PythonPerformanceTestConfiguration()

        project.task('integrationTest') {
          dependsOn 'installGcpTest'
          dependsOn ':sdks:python:sdist'

          doLast {
            def argMap = [:]

            // Build test options that configures test environment and framework
            def testOptions = []
            if (config.tests)
              testOptions += "--tests=$config.tests"
            if (config.attribute)
              testOptions += "--attr=$config.attribute"
            testOptions.addAll(config.extraTestOptions)
            argMap["test_opts"] = testOptions

            // Build pipeline options that configures pipeline job
            if (config.pipelineOptions)
              argMap["pipeline_opts"] = config.pipelineOptions
            if (config.kmsKeyName)
              argMap["kms_key_name"] = config.kmsKeyName
            argMap["suite"] = "integrationTest-perf"

            def cmdArgs = project.mapToArgString(argMap)
            def runScriptsDir = "${pythonRootDir}/scripts"
            project.exec {
              executable 'sh'
              args '-c', ". ${project.ext.envdir}/bin/activate && ${runScriptsDir}/run_integration_test.sh ${cmdArgs}"
            }
          }
        }
      }

      def addPortableWordCountTask = { boolean isStreaming, String runner ->
        project.task('portableWordCount' + (runner.equals("PortableRunner") ? "" : runner) + (isStreaming ? 'Streaming' : 'Batch')) {
          dependsOn = ['installGcpTest']
          mustRunAfter = [
            ':runners:flink:1.9:job-server-container:docker',
            ':runners:flink:1.9:job-server:shadowJar',
            ':runners:spark:job-server:shadowJar',
            ':sdks:python:container:py2:docker',
            ':sdks:python:container:py35:docker',
            ':sdks:python:container:py36:docker',
            ':sdks:python:container:py37:docker'
          ]
          doLast {
            // TODO: Figure out GCS credentials and use real GCS input and output.
            def options = [
              "--input=/etc/profile",
              "--output=/tmp/py-wordcount-direct",
              "--runner=${runner}",
              "--parallelism=2",
              "--shutdown_sources_on_final_watermark",
              "--sdk_worker_parallelism=1",
              "--flink_job_server_jar=${project.project(':runners:flink:1.9:job-server').shadowJar.archivePath}",
              "--spark_job_server_jar=${project.project(':runners:spark:job-server').shadowJar.archivePath}",
            ]
            if (isStreaming)
              options += [
                "--streaming"
              ]
            else
              // workaround for local file output in docker container
              options += [
                "--environment_cache_millis=60000"
              ]
            if (project.hasProperty("jobEndpoint"))
              options += [
                "--job_endpoint=${project.property('jobEndpoint')}"
              ]
            if (project.hasProperty("environmentType")) {
              options += [
                "--environment_type=${project.property('environmentType')}"
              ]
            }
            if (project.hasProperty("environmentConfig")) {
              options += [
                "--environment_config=${project.property('environmentConfig')}"
              ]
            }
            project.exec {
              executable 'sh'
              args '-c', ". ${project.ext.envdir}/bin/activate && python -m apache_beam.examples.wordcount ${options.join(' ')}"
              // TODO: Check that the output file is generated and runs.
            }
          }
        }
      }
      project.ext.addPortableWordCountTasks = {
        ->
        addPortableWordCountTask(false, "PortableRunner")
        addPortableWordCountTask(true, "PortableRunner")
        addPortableWordCountTask(false, "FlinkRunner")
        addPortableWordCountTask(true, "FlinkRunner")
        addPortableWordCountTask(false, "SparkRunner")
      }
    }
  }

  private void setAutomaticModuleNameHeader(JavaNatureConfiguration configuration, Project project) {
    if (configuration.publish && !configuration.automaticModuleName) {
      throw new GradleException("Expected automaticModuleName to be set for the module that is published to maven repository.")
    } else if (configuration.automaticModuleName) {
      project.jar.manifest {
        attributes 'Automatic-Module-Name': configuration.automaticModuleName
      }
    }
  }
}<|MERGE_RESOLUTION|>--- conflicted
+++ resolved
@@ -297,18 +297,12 @@
     /** ***********************************************************************************************/
     // Apply common properties/repositories and tasks to all projects.
 
-<<<<<<< HEAD
-    project.group = 'com.linkedin.beam'
-
-    // Automatically use the official release version if we are performing a release
-    // otherwise append '-SNAPSHOT'
-=======
-    project.ext.mavenGroupId = 'org.apache.beam'
+    //project.group = 'com.linkedin.beam'
+    project.ext.mavenGroupId = 'com.linkedin.beam'
 
     // Automatically use the official release version if we are performing a release
     // otherwise append '-SNAPSHOT'
     project.version = '2.20.0'
->>>>>>> d976ddc5
     if (!isRelease(project)) {
       project.version += '-SNAPSHOT'
     }
@@ -1787,66 +1781,37 @@
       // Due to Beam-4256, we need to limit the length of virtualenv path to make the
       // virtualenv activated properly. So instead of include project name in the path,
       // we use the hash value.
-<<<<<<< HEAD
+      // LI configs for python path
       project.ext.envdir = "/export/content/data/tmp/py-beam" // "${project.rootProject.buildDir}/gradleenv/${project.name.hashCode()}"
-      def pythonRootDir = "${project.rootDir}/sdks/python"
-
-      // LI configs for python path
-      def envdir = "/export/content/data/tmp/py-beam"
-      // This is the absolute path for Python 3.6 on linkedin hosts.
-      // Python 3.6 is required at Linkedin instead of the 3.5 version supported in open source.
-      def python3path = "/export/apps/python/3.6/bin/python3.6"
-      def pythonEnvPath = "${envdir}/bin/python3.6"
-
-
-      // This is current supported Python3 version. It should match the one in
-      // sdks/python/container/py3/Dockerfile
-      final PYTHON3_VERSION = '3.6'
-=======
-      project.ext.envdir = "${project.rootProject.buildDir}/gradleenv/${project.path.hashCode()}"
       def pythonRootDir = "${project.rootDir}/sdks/python"
 
       // Python interpreter version for virtualenv setup and test run. This value can be
       // set from commandline with -PpythonVersion, or in build script of certain project.
       // If none of them applied, version set here will be used as default value.
       project.ext.pythonVersion = project.hasProperty('pythonVersion') ?
-              project.pythonVersion : '2.7'
->>>>>>> d976ddc5
+              project.pythonVersion : '3.6'
 
       project.task('setupVirtualenv')  {
         doLast {
           def virtualenvCmd = [
             'virtualenv',
-<<<<<<< HEAD
-            "${envdir}"
-          ]
-          virtualenvCmd += '--python=' + python3path
-          project.exec { commandLine virtualenvCmd }
-          project.exec {
-            executable 'sh'
-            args '-c', ". ${envdir}/bin/activate && pip install --retries 10 --upgrade tox==3.0.0 grpcio-tools==1.3.5 dill==0.2.9 future crcmod fastavro oauth2client mock pytz protobuf grpcio pydot PyYAML PyVCF hdfs avro-python3"
-=======
             "${project.ext.envdir}",
-            "--python=python${project.ext.pythonVersion}",
+            // This is the absolute path for Python 3.6 on linkedin hosts.
+            // Python 3.6 is required at Linkedin instead of the 3.5 version supported in open source.
+            '--python=/export/apps/python/3.6/bin/python3.6'
           ]
           project.exec { commandLine virtualenvCmd }
           project.exec {
             executable 'sh'
-            args '-c', ". ${project.ext.envdir}/bin/activate && pip install --retries 10 --upgrade tox==3.11.1 -r ${project.rootDir}/sdks/python/build-requirements.txt"
->>>>>>> d976ddc5
+            args '-c', ". ${project.ext.envdir}/bin/activate && pip install --retries 10 --upgrade tox==3.11.1 grpcio-tools==1.3.5 dill==0.2.9 future crcmod fastavro oauth2client mock pytz protobuf grpcio pydot PyYAML PyVCF hdfs avro-python3"
           }
         }
         // Gradle will delete outputs whenever it thinks they are stale. Putting a
         // specific binary here could make gradle delete it while pip will believe
         // the package is fully installed.
-        outputs.dirs(envdir)
-      }
-
-<<<<<<< HEAD
-      project.configurations { distConfig }
-
-      project.task('sdist') {
-=======
+        outputs.dirs(project.ext.envdir)
+      }
+
       project.ext.pythonSdkDeps = project.files(
               project.fileTree(
               dir: "${project.rootDir}",
@@ -1868,53 +1833,26 @@
       project.task('installGcpTest')  {
         dependsOn 'setupVirtualenv'
         dependsOn ':sdks:python:sdist'
->>>>>>> d976ddc5
         doLast {
           def distTarBall = "${pythonRootDir}/build/apache-beam.tar.gz"
           project.exec {
             executable 'sh'
-<<<<<<< HEAD
-            args '-c', ". ${envdir}/bin/activate && ${pythonEnvPath} setup.py sdist --keep-temp --formats zip,gztar --dist-dir ${project.buildDir}"
-          }
-        }
-      }
-
-      project.artifacts {
-        distConfig file: project.file("${project.buildDir}/apache-beam.tar.gz"), builtBy: project.sdist
-      }
-
-      project.task('installGcpTest', dependsOn: 'setupVirtualenv') {
-        doLast {
-          project.exec {
-            executable 'sh'
-            args '-c', ". ${envdir}/bin/activate && pip install --retries 10 -e ${pythonRootDir}/[gcp,test]"
-          }
-        }
-      }
-      project.installGcpTest.mustRunAfter project.sdist
-
-=======
             args '-c', ". ${project.ext.envdir}/bin/activate && pip install --retries 10 ${distTarBall}[gcp,test]"
           }
         }
       }
 
->>>>>>> d976ddc5
       project.task('cleanPython') {
         doLast {
-          def activate = "${envdir}/bin/activate"
+          def activate = "${project.ext.envdir}/bin/activate"
           project.exec {
             executable 'sh'
             args '-c', "if [ -e ${activate} ]; then " +
-<<<<<<< HEAD
-                    ". ${activate} && ${pythonEnvPath} ${pythonRootDir}/setup.py clean; " +
-=======
                     ". ${activate} && cd ${pythonRootDir} && python setup.py clean; " +
->>>>>>> d976ddc5
                     "fi"
           }
           project.delete project.buildDir     // Gradle build directory
-          project.delete envdir   // virtualenv directory
+          project.delete project.ext.envdir   // virtualenv directory
           project.delete "$project.projectDir/target"   // tox work directory
         }
       }
