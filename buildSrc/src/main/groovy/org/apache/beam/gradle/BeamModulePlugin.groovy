/*
 * Licensed to the Apache Software Foundation (ASF) under one
 * or more contributor license agreements.  See the NOTICE file
 * distributed with this work for additional information
 * regarding copyright ownership.  The ASF licenses this file
 * to you under the Apache License, Version 2.0 (the
 * License); you may not use this file except in compliance
 * with the License.  You may obtain a copy of the License at
 *
 *     http://www.apache.org/licenses/LICENSE-2.0
 *
 * Unless required by applicable law or agreed to in writing, software
 * distributed under the License is distributed on an AS IS BASIS,
 * WITHOUT WARRANTIES OR CONDITIONS OF ANY KIND, either express or implied.
 * See the License for the specific language governing permissions and
 * limitations under the License.
 */

package org.apache.beam.gradle

import com.github.jengelman.gradle.plugins.shadow.tasks.ShadowJar
import groovy.json.JsonOutput
import groovy.json.JsonSlurper
import org.gradle.api.attributes.Category
import org.gradle.api.GradleException
import org.gradle.api.JavaVersion
import org.gradle.api.Plugin
import org.gradle.api.Project
import org.gradle.api.Task
import org.gradle.api.artifacts.Configuration
import org.gradle.api.artifacts.ProjectDependency
import org.gradle.api.file.FileCollection
import org.gradle.api.file.FileTree
import org.gradle.api.plugins.quality.Checkstyle
import org.gradle.api.publish.maven.MavenPublication
import org.gradle.api.tasks.Copy
import org.gradle.api.tasks.Delete
import org.gradle.api.tasks.Exec
import org.gradle.api.tasks.JavaExec
import org.gradle.api.tasks.bundling.Jar
import org.gradle.api.tasks.compile.JavaCompile
import org.gradle.api.tasks.javadoc.Javadoc
import org.gradle.api.tasks.testing.Test
import org.gradle.api.tasks.PathSensitive
import org.gradle.api.tasks.PathSensitivity
import org.gradle.testing.jacoco.tasks.JacocoReport

import java.net.ServerSocket
/**
 * This plugin adds methods to configure a module with Beam's defaults, called "natures".
 *
 * <p>The natures available:
 *
 * <ul>
 *   <li>Java   - Configures plugins commonly found in Java projects
 *   <li>Go     - Configures plugins commonly found in Go projects
 *   <li>Docker - Configures plugins commonly used to build Docker containers
 *   <li>Grpc   - Configures plugins commonly used to generate source from protos
 *   <li>Avro   - Configures plugins commonly used to generate source from Avro specifications
 * </ul>
 *
 * <p>For example, see applyJavaNature.
 */
class BeamModulePlugin implements Plugin<Project> {

  /** Licence header enforced by spotless */
  static final String javaLicenseHeader = """/*
 * Licensed to the Apache Software Foundation (ASF) under one
 * or more contributor license agreements.  See the NOTICE file
 * distributed with this work for additional information
 * regarding copyright ownership.  The ASF licenses this file
 * to you under the Apache License, Version 2.0 (the
 * "License"); you may not use this file except in compliance
 * with the License.  You may obtain a copy of the License at
 *
 *     http://www.apache.org/licenses/LICENSE-2.0
 *
 * Unless required by applicable law or agreed to in writing, software
 * distributed under the License is distributed on an "AS IS" BASIS,
 * WITHOUT WARRANTIES OR CONDITIONS OF ANY KIND, either express or implied.
 * See the License for the specific language governing permissions and
 * limitations under the License.
 */
"""
  static def getRandomPort() {
    new ServerSocket(0).withCloseable { socket ->
      def port = socket.getLocalPort()
      if (port > 0) {
        return port
      } else {
        throw new GradleException("couldn't find a free port.")
      }
    }
  }

  /** A class defining the set of configurable properties accepted by applyJavaNature. */
  class JavaNatureConfiguration {
    /** Controls whether the spotbugs plugin is enabled and configured. */
    boolean enableSpotbugs = true

    /** Controls whether the checker framework plugin is enabled and configured. */
    boolean enableChecker = true
    /** Regexes matching generated classes which should not receive extended type checking. */
    List<String> generatedClassPatterns = []

    /** Classes triggering Checker failures. A map from class name to the bug filed against checkerframework. */
    Map<String, String> classesTriggerCheckerBugs = [:]

    /** Controls whether the dependency analysis plugin is enabled. */
    boolean enableStrictDependencies = true

    /** Override the default "beam-" + `dash separated path` archivesBaseName. */
    String archivesBaseName = null

    /**
     * List of additional lint warnings to disable.
     * In addition, defaultLintSuppressions defined below
     * will be applied to all projects.
     */
    List<String> disableLintWarnings = []

    /** Controls whether tests are run with shadowJar. */
    boolean testShadowJar = false

    /**
     * Controls whether the shadow jar is validated to not contain any classes outside the org.apache.beam namespace.
     * This protects artifact jars from leaking dependencies classes causing conflicts for users.
     *
     * Note that this can be disabled for subprojects that produce application artifacts that are not intended to
     * be depended on by users.
     */
    boolean validateShadowJar = true

    /**
     * Controls whether the 'jmh' source set is enabled for JMH benchmarks.
     *
     * Add additional dependencies to the jmhCompile and jmhRuntime dependency
     * sets.
     *
     * Note that the JMH annotation processor is enabled by default and that
     * a 'jmh' task is created which executes JMH.
     */
    boolean enableJmh = false

    /**
     * The set of excludes that should be used during validation of the shadow jar. Projects should override
     * the default with the most specific set of excludes that is valid for the contents of its shaded jar.
     *
     * By default we exclude any class underneath the org.apache.beam namespace.
     */
    List<String> shadowJarValidationExcludes = ["org/apache/beam/**"]

    /**
     * If unset, no shading is performed. The jar and test jar archives are used during publishing.
     * Otherwise the shadowJar and shadowTestJar artifacts are used during publishing.
     *
     * The shadowJar / shadowTestJar tasks execute the specified closure to configure themselves.
     */
    Closure shadowClosure

    /** Controls whether this project is published to Maven. */
    boolean publish = true

    /** Controls whether javadoc is exported for this project. */
    boolean exportJavadoc = true

    /**
     * Automatic-Module-Name Header value to be set in MANFIEST.MF file.
     * This is a required parameter unless publishing to Maven is disabled for this project.
     *
     * @see: https://github.com/GoogleCloudPlatform/cloud-opensource-java/blob/master/library-best-practices/JLBP-20.md
     */
    String automaticModuleName = null

    /**
     * The set of additional maven repositories that should be added into published POM file.
     */
    List<Map> mavenRepositories = []
  }

  /** A class defining the set of configurable properties accepted by applyPortabilityNature. */
  class PortabilityNatureConfiguration {
    /**
     * The set of excludes that should be used during validation of the shadow jar. Projects should override
     * the default with the most specific set of excludes that is valid for the contents of its shaded jar.
     *
     * By default we exclude any class underneath the org.apache.beam namespace.
     */
    List<String> shadowJarValidationExcludes = ["org/apache/beam/**"]

    /** Override the default "beam-" + `dash separated path` archivesBaseName. */
    String archivesBaseName = null

    /** Controls whether this project is published to Maven. */
    boolean publish = true

    /**
     * Regexes matching generated Java classes which should not receive extended type checking.
     *
     * By default, skips anything in the `org.apache.beam.model` namespace.
     */
    List<String> generatedClassPatterns = [
      "^org\\.apache\\.beam\\.model.*"
    ]

    /**
     * Automatic-Module-Name Header value to be set in MANFIEST.MF file.
     * This is a required parameter unless publishing to Maven is disabled for this project.
     *
     * @see: https://github.com/GoogleCloudPlatform/cloud-opensource-java/blob/master/library-best-practices/JLBP-20.md
     */
    String automaticModuleName
  }

  // A class defining the set of configurable properties for createJavaExamplesArchetypeValidationTask
  class JavaExamplesArchetypeValidationConfiguration {
    // Type [Quickstart, MobileGaming] for the postrelease validation is required.
    // Used both for the test name run${type}Java${runner}
    // and also for the script name, ${type}-java-${runner}.toLowerCase().
    String type

    // runner [Direct, Dataflow, Spark, Flink, FlinkLocal]
    String runner

    // gcpProject sets the gcpProject argument when executing examples.
    String gcpProject

    // gcpRegion sets the region for executing Dataflow examples.
    String gcpRegion

    // gcsBucket sets the gcsProject argument when executing examples.
    String gcsBucket

    // bqDataset sets the BigQuery Dataset when executing mobile-gaming examples
    String bqDataset

    // pubsubTopic sets topics when executing streaming pipelines
    String pubsubTopic
  }

  // Reads and contains all necessary performance test parameters
  class JavaPerformanceTestConfiguration {
    // Optional. Runner which will be used for running the tests. Possible values: dataflow/direct.
    // PerfKitBenchmarker will have trouble reading 'null' value. It expects empty string if no config file is expected.
    String runner = System.getProperty('integrationTestRunner', '')

    // Optional. Filesystem which will be used for running the tests. Possible values: hdfs.
    // if not specified runner's local filesystem will be used.
    String filesystem = System.getProperty('filesystem')

    // Required. Pipeline options to be used by the tested pipeline.
    String integrationTestPipelineOptions = System.getProperty('integrationTestPipelineOptions')
  }

  // Reads and contains all necessary performance test parameters
  class PythonPerformanceTestConfiguration {
    // Fully qualified name of the test to run.
    String tests = System.getProperty('tests')

    // Attribute tag that can filter the test set.
    String attribute = System.getProperty('attr')

    // Extra test options pass to pytest.
    String[] extraTestOptions = ["--capture=no"]

    // Name of Cloud KMS encryption key to use in some tests.
    String kmsKeyName = System.getProperty('kmsKeyName')

    // Pipeline options to be used for pipeline invocation.
    String pipelineOptions = System.getProperty('pipelineOptions', '')
  }

  // A class defining the set of configurable properties accepted by containerImageName.
  class ContainerImageNameConfiguration {
    String root = null // Sets the docker repository root (optional).
    String name = null // Sets the short container image name, such as "go" (required).
    String tag = null // Sets the image tag (optional).
  }

  // A class defining the configuration for PortableValidatesRunner.
  class PortableValidatesRunnerConfiguration {
    // Task name for validate runner case.
    String name = 'validatesPortableRunner'
    // Fully qualified JobServerClass name to use.
    String jobServerDriver
    // A string representing the jobServer Configuration.
    String jobServerConfig
    // Number of parallel test runs.
    Integer numParallelTests = 1
    // Extra options to pass to TestPipeline
    String[] pipelineOpts = []
    // Spin up the Harness inside a DOCKER container
    Environment environment = Environment.DOCKER
    // Categories for tests to run.
    Closure testCategories = {
      includeCategories 'org.apache.beam.sdk.testing.ValidatesRunner'
      // Use the following to include / exclude categories:
      // includeCategories 'org.apache.beam.sdk.testing.ValidatesRunner'
      // excludeCategories 'org.apache.beam.sdk.testing.FlattenWithHeterogeneousCoders'
    }
    // Tests to include/exclude from running, by default all tests are included
    Closure testFilter = {
      // Use the following to include / exclude tests:
      // includeTestsMatching 'org.apache.beam.sdk.transforms.FlattenTest.testFlattenWithDifferentInputAndOutputCoders2'
      // excludeTestsMatching 'org.apache.beam.sdk.transforms.FlattenTest.testFlattenWithDifferentInputAndOutputCoders2'
    }
    // Configuration for the classpath when running the test.
    Configuration testClasspathConfiguration
    // Additional system properties.
    Properties systemProperties = []

    enum Environment {
      DOCKER,   // Docker-based Harness execution
      PROCESS,  // Process-based Harness execution
      EMBEDDED, // Execute directly inside the execution engine (testing only)
    }
  }

  // A class defining the configuration for CrossLanguageValidatesRunner.
  class CrossLanguageValidatesRunnerConfiguration {
    // Task name for cross-language validate runner case.
    String name = 'validatesCrossLanguageRunner'
    // Java pipeline options to use.
    List<String> javaPipelineOptions = [
      "--runner=PortableRunner",
      "--jobEndpoint=localhost:8099",
      "--environmentCacheMillis=10000",
      "--experiments=beam_fn_api",
    ]
    // Python pipeline options to use.
    List<String> pythonPipelineOptions = [
      "--runner=PortableRunner",
      "--job_endpoint=localhost:8099",
      "--environment_cache_millis=10000",
      "--experiments=beam_fn_api",
    ]
    // Additional pytest options
    List<String> pytestOptions = []
    // Job server startup task.
    Task startJobServer
    // Job server cleanup task.
    Task cleanupJobServer
    // Number of parallel test runs.
    Integer numParallelTests = 1
    // Whether the pipeline needs --sdk_location option
    boolean needsSdkLocation = false
    // Categories for Java tests to run.
    Closure javaTestCategories = {
      includeCategories 'org.apache.beam.sdk.testing.UsesCrossLanguageTransforms'
      // Use the following to include / exclude categories:
      // includeCategories 'org.apache.beam.sdk.testing.ValidatesRunner'
      // excludeCategories 'org.apache.beam.sdk.testing.FlattenWithHeterogeneousCoders'
    }
    // Attribute for Python tests to run.
    String pythonTestAttr = "xlang_transforms"
    // classpath for running tests.
    FileCollection classpath
  }

  def isRelease(Project project) {
    return project.hasProperty('isRelease')
  }

  def isSnapshot(Project project) {
    return project.hasProperty('isSnapshot')
  }

  def isLinkedin(Project project) {
    return project.hasProperty('isLinkedin')
  }

  def defaultArchivesBaseName(Project p) {
    return 'beam' + p.path.replace(':', '-')
  }

  void apply(Project project) {

    /** ***********************************************************************************************/
    // Apply common properties/repositories and tasks to all projects.

    project.ext.mavenGroupId = 'org.apache.beam'

    // Automatically use the official release version if we are performing a release
    // otherwise append '-SNAPSHOT'
<<<<<<< HEAD
    project.version = '2.28.0.7'

    if (isLinkedin(project)) {
      project.ext.mavenGroupId = 'com.linkedin.beam'
    }
    if (!isRelease(project) || isSnapshot(project)) {
=======
    project.version = '2.34.0'
    if (!isRelease(project)) {
>>>>>>> b10590cc
      project.version += '-SNAPSHOT'
    }

    // Default to dash-separated directories for artifact base name,
    // which will also be the default artifactId for maven publications
    project.apply plugin: 'base'
    project.archivesBaseName = defaultArchivesBaseName(project)

    project.apply plugin: 'org.apache.beam.jenkins'

    // Register all Beam repositories and configuration tweaks
    Repositories.register(project)

    // Apply a plugin which enables configuring projects imported into Intellij.
    project.apply plugin: "idea"

    // Provide code coverage
    // TODO: Should this only apply to Java projects?
    project.apply plugin: "jacoco"
    project.gradle.taskGraph.whenReady { graph ->
      // Disable jacoco unless report requested such that task outputs can be properly cached.
      // https://discuss.gradle.org/t/do-not-cache-if-condition-matched-jacoco-agent-configured-with-append-true-satisfied/23504
      def enabled = graph.allTasks.any { it instanceof JacocoReport || it.name.contains("javaPreCommit") }
      project.tasks.withType(Test) { jacoco.enabled = enabled }
    }

    // Apply a plugin which provides tasks for dependency / property / task reports.
    // See https://docs.gradle.org/current/userguide/project_reports_plugin.html
    // for further details. This is typically very useful to look at the "htmlDependencyReport"
    // when attempting to resolve dependency issues.
    project.apply plugin: "project-report"

    // Apply a plugin which fails the build if there is a dependency on a transitive
    // non-declared dependency, since these can break users (as in BEAM-6558)
    //
    // Though this is Java-specific, it is required to be applied to the root
    // project due to implementation-details of the plugin. It can be enabled/disabled
    // via JavaNatureConfiguration per project. It is disabled by default until we can
    // make all of our deps good.
    project.apply plugin: "ca.cutterslade.analyze"

    // Adds a taskTree task that prints task dependency tree report to the console.
    // Useful for investigating build issues.
    // See: https://github.com/dorongold/gradle-task-tree
    project.apply plugin: "com.dorongold.task-tree"
    project.taskTree { noRepeat = true }

    project.ext.allFlinkVersions = project.flink_versions.split(',')
    project.ext.latestFlinkVersion = project.ext.allFlinkVersions.last()

    /** ***********************************************************************************************/
    // Define and export a map dependencies shared across multiple sub-projects.
    //
    // Example usage:
    // configuration {
    //   compile library.java.avro
    //   testCompile library.java.junit
    // }

    // These versions are defined here because they represent
    // a dependency version which should match across multiple
    // Maven artifacts.
    def activemq_version = "5.14.5"
    def autovalue_version = "1.8.1"
    def aws_java_sdk_version = "1.11.974"
    def aws_java_sdk2_version = "2.15.31"
    def cassandra_driver_version = "3.10.2"
    def checkerframework_version = "3.10.0"
    def classgraph_version = "4.8.104"
    def errorprone_version = "2.3.4"
    def google_clients_version = "1.32.1"
    def google_cloud_bigdataoss_version = "2.2.2"
    def google_cloud_pubsublite_version = "1.0.4"
    def google_code_gson_version = "2.8.6"
    def google_oauth_clients_version = "1.31.0"
    // Try to keep grpc_version consistent with gRPC version in google_cloud_platform_libraries_bom
    def grpc_version = "1.40.1"
    def guava_version = "30.1.1-jre"
    def hadoop_version = "2.10.1"
    def hamcrest_version = "2.1"
    def influxdb_version = "2.19"
    def httpclient_version = "4.5.13"
    def httpcore_version = "4.4.14"
    def jackson_version = "2.12.4"
    def jaxb_api_version = "2.3.3"
    def jsr305_version = "3.0.2"
    def kafka_version = "2.4.1"
    def nemo_version = "0.1"
    def netty_version = "4.1.52.Final"
    def postgres_version = "42.2.16"
    def powermock_version = "2.0.9"
    // Try to keep protobuf_version consistent with the protobuf version in google_cloud_platform_libraries_bom
    def protobuf_version = "3.17.3"
    def quickcheck_version = "0.8"
    def slf4j_version = "1.7.30"
    def spark_version = "2.4.8"
    def spotbugs_version = "4.0.6"
    def testcontainers_version = "1.15.1"
<<<<<<< HEAD
=======
    def arrow_version = "5.0.0"
    def jmh_version = "1.32"
>>>>>>> b10590cc

    // A map of maps containing common libraries used per language. To use:
    // dependencies {
    //   compile library.java.slf4j_api
    // }
    project.ext.library = [
      java : [
        activemq_amqp                               : "org.apache.activemq:activemq-amqp:$activemq_version",
        activemq_broker                             : "org.apache.activemq:activemq-broker:$activemq_version",
        activemq_client                             : "org.apache.activemq:activemq-client:$activemq_version",
        activemq_jaas                               : "org.apache.activemq:activemq-jaas:$activemq_version",
        activemq_junit                              : "org.apache.activemq.tooling:activemq-junit:$activemq_version",
        activemq_kahadb_store                       : "org.apache.activemq:activemq-kahadb-store:$activemq_version",
        activemq_mqtt                               : "org.apache.activemq:activemq-mqtt:$activemq_version",
        antlr                                       : "org.antlr:antlr4:4.7",
        antlr_runtime                               : "org.antlr:antlr4-runtime:4.7",
        args4j                                      : "args4j:args4j:2.33",
        auto_value_annotations                      : "com.google.auto.value:auto-value-annotations:$autovalue_version",
        avro                                        : "org.apache.avro:avro:1.8.2",
        avro_tests                                  : "org.apache.avro:avro:1.8.2:tests",
        aws_java_sdk_cloudwatch                     : "com.amazonaws:aws-java-sdk-cloudwatch:$aws_java_sdk_version",
        aws_java_sdk_core                           : "com.amazonaws:aws-java-sdk-core:$aws_java_sdk_version",
        aws_java_sdk_dynamodb                       : "com.amazonaws:aws-java-sdk-dynamodb:$aws_java_sdk_version",
        aws_java_sdk_kinesis                        : "com.amazonaws:aws-java-sdk-kinesis:$aws_java_sdk_version",
        aws_java_sdk_s3                             : "com.amazonaws:aws-java-sdk-s3:$aws_java_sdk_version",
        aws_java_sdk_sns                            : "com.amazonaws:aws-java-sdk-sns:$aws_java_sdk_version",
        aws_java_sdk_sqs                            : "com.amazonaws:aws-java-sdk-sqs:$aws_java_sdk_version",
        aws_java_sdk_sts                            : "com.amazonaws:aws-java-sdk-sts:$aws_java_sdk_version",
        aws_java_sdk2_apache_client                 : "software.amazon.awssdk:apache-client:$aws_java_sdk2_version",
        aws_java_sdk2_auth                          : "software.amazon.awssdk:auth:$aws_java_sdk2_version",
        aws_java_sdk2_cloudwatch                    : "software.amazon.awssdk:cloudwatch:$aws_java_sdk2_version",
        aws_java_sdk2_dynamodb                      : "software.amazon.awssdk:dynamodb:$aws_java_sdk2_version",
        aws_java_sdk2_kinesis                       : "software.amazon.awssdk:kinesis:$aws_java_sdk2_version",
        aws_java_sdk2_sdk_core                      : "software.amazon.awssdk:sdk-core:$aws_java_sdk2_version",
        aws_java_sdk2_sns                           : "software.amazon.awssdk:sns:$aws_java_sdk2_version",
        aws_java_sdk2_sqs                           : "software.amazon.awssdk:sqs:$aws_java_sdk2_version",
        aws_java_sdk2_s3                            : "software.amazon.awssdk:s3:$aws_java_sdk2_version",
        aws_java_sdk2_http_client_spi               : "software.amazon.awssdk:http-client-spi:$aws_java_sdk2_version",
        aws_java_sdk2_regions                       : "software.amazon.awssdk:regions:$aws_java_sdk2_version",
        aws_java_sdk2_utils                         : "software.amazon.awssdk:utils:$aws_java_sdk2_version",
        bigdataoss_gcsio                            : "com.google.cloud.bigdataoss:gcsio:$google_cloud_bigdataoss_version",
        bigdataoss_util                             : "com.google.cloud.bigdataoss:util:$google_cloud_bigdataoss_version",
        cassandra_driver_core                       : "com.datastax.cassandra:cassandra-driver-core:$cassandra_driver_version",
        cassandra_driver_mapping                    : "com.datastax.cassandra:cassandra-driver-mapping:$cassandra_driver_version",
        classgraph                                  : "io.github.classgraph:classgraph:$classgraph_version",
        commons_codec                               : "commons-codec:commons-codec:1.15",
        commons_compress                            : "org.apache.commons:commons-compress:1.21",
        commons_csv                                 : "org.apache.commons:commons-csv:1.8",
        commons_io                                  : "commons-io:commons-io:2.6",
        commons_lang3                               : "org.apache.commons:commons-lang3:3.9",
        commons_math3                               : "org.apache.commons:commons-math3:3.6.1",
        error_prone_annotations                     : "com.google.errorprone:error_prone_annotations:$errorprone_version",
        flogger_system_backend                      : "com.google.flogger:flogger-system-backend:0.6",
        gax                                         : "com.google.api:gax", // google_cloud_platform_libraries_bom sets version
        gax_grpc                                    : "com.google.api:gax-grpc", // google_cloud_platform_libraries_bom sets version
        gax_httpjson                                : "com.google.api:gax-httpjson", // google_cloud_platform_libraries_bom sets version
        google_api_client                           : "com.google.api-client:google-api-client:$google_clients_version", // for the libraries using $google_clients_version below.
        google_api_client_jackson2                  : "com.google.api-client:google-api-client-jackson2:$google_clients_version",
        google_api_client_java6                     : "com.google.api-client:google-api-client-java6:$google_clients_version",
        google_api_common                           : "com.google.api:api-common", // google_cloud_platform_libraries_bom sets version
        google_api_services_bigquery                : "com.google.apis:google-api-services-bigquery:v2-rev20210813-$google_clients_version",
        google_api_services_clouddebugger           : "com.google.apis:google-api-services-clouddebugger:v2-rev20210813-$google_clients_version",
        google_api_services_cloudresourcemanager    : "com.google.apis:google-api-services-cloudresourcemanager:v1-rev20210815-$google_clients_version",
        google_api_services_dataflow                : "com.google.apis:google-api-services-dataflow:v1b3-rev20210818-$google_clients_version",
        google_api_services_healthcare              : "com.google.apis:google-api-services-healthcare:v1-rev20210806-$google_clients_version",
        google_api_services_pubsub                  : "com.google.apis:google-api-services-pubsub:v1-rev20210809-$google_clients_version",
        google_api_services_storage                 : "com.google.apis:google-api-services-storage:v1-rev20210127-$google_clients_version",
        google_auth_library_credentials             : "com.google.auth:google-auth-library-credentials", // google_cloud_platform_libraries_bom sets version
        google_auth_library_oauth2_http             : "com.google.auth:google-auth-library-oauth2-http", // google_cloud_platform_libraries_bom sets version
        google_cloud_bigquery                       : "com.google.cloud:google-cloud-bigquery", // google_cloud_platform_libraries_bom sets version
        google_cloud_bigquery_storage               : "com.google.cloud:google-cloud-bigquerystorage", // google_cloud_platform_libraries_bom sets version
        google_cloud_bigtable_client_core           : "com.google.cloud.bigtable:bigtable-client-core:1.23.1",
        google_cloud_bigtable_emulator              : "com.google.cloud:google-cloud-bigtable-emulator:0.137.1",
        google_cloud_core                           : "com.google.cloud:google-cloud-core", // google_cloud_platform_libraries_bom sets version
        google_cloud_core_grpc                      : "com.google.cloud:google-cloud-core-grpc", // google_cloud_platform_libraries_bom sets version
        google_cloud_datacatalog_v1beta1            : "com.google.cloud:google-cloud-datacatalog", // google_cloud_platform_libraries_bom sets version
        google_cloud_dataflow_java_proto_library_all: "com.google.cloud.dataflow:google-cloud-dataflow-java-proto-library-all:0.5.160304",
        google_cloud_datastore_v1_proto_client      : "com.google.cloud.datastore:datastore-v1-proto-client:1.6.3",
        google_cloud_firestore                      : "com.google.cloud:google-cloud-firestore", // google_cloud_platform_libraries_bom sets version
        google_cloud_pubsub                         : "com.google.cloud:google-cloud-pubsub", // google_cloud_platform_libraries_bom sets version
        google_cloud_pubsublite                     : "com.google.cloud:google-cloud-pubsublite:$google_cloud_pubsublite_version",
        // The GCP Libraries BOM dashboard shows the versions set by the BOM:
        // https://storage.googleapis.com/cloud-opensource-java-dashboard/com.google.cloud/libraries-bom/20.0.0/artifact_details.html
        // Update libraries-bom version on sdks/java/container/license_scripts/dep_urls_java.yaml
        google_cloud_platform_libraries_bom         : "com.google.cloud:libraries-bom:22.0.0",
        google_cloud_spanner                        : "com.google.cloud:google-cloud-spanner", // google_cloud_platform_libraries_bom sets version
        google_code_gson                            : "com.google.code.gson:gson:$google_code_gson_version",
        // google-http-client's version is explicitly declared for sdks/java/maven-archetypes/examples
        // This version should be in line with the one in com.google.cloud:libraries-bom.
        google_http_client                          : "com.google.http-client:google-http-client", // google_cloud_platform_libraries_bom sets version
        google_http_client_apache_v2                : "com.google.http-client:google-http-client-apache-v2", // google_cloud_platform_libraries_bom sets version
        google_http_client_jackson                  : "com.google.http-client:google-http-client-jackson:1.29.2",
        google_http_client_jackson2                 : "com.google.http-client:google-http-client-jackson2", // google_cloud_platform_libraries_bom sets version
        google_http_client_protobuf                 : "com.google.http-client:google-http-client-protobuf", // google_cloud_platform_libraries_bom sets version
        google_oauth_client                         : "com.google.oauth-client:google-oauth-client:$google_oauth_clients_version",
        google_oauth_client_java6                   : "com.google.oauth-client:google-oauth-client-java6:$google_oauth_clients_version",
        // Don't use grpc_all, it can cause issues in Bazel builds. Reference the gRPC libraries you need individually instead.
        grpc_alts                                   : "io.grpc:grpc-alts", // google_cloud_platform_libraries_bom sets version
        grpc_api                                    : "io.grpc:grpc-api", // google_cloud_platform_libraries_bom sets version
        grpc_auth                                   : "io.grpc:grpc-auth", // google_cloud_platform_libraries_bom sets version
        grpc_context                                : "io.grpc:grpc-context", // google_cloud_platform_libraries_bom sets version
        grpc_core                                   : "io.grpc:grpc-core", // google_cloud_platform_libraries_bom sets version
        grpc_google_cloud_firestore_v1              : "com.google.api.grpc:grpc-google-cloud-firestore-v1", // google_cloud_platform_libraries_bom sets version
        grpc_google_cloud_pubsub_v1                 : "com.google.api.grpc:grpc-google-cloud-pubsub-v1", // google_cloud_platform_libraries_bom sets version
        grpc_google_cloud_pubsublite_v1             : "com.google.api.grpc:grpc-google-cloud-pubsublite-v1:$google_cloud_pubsublite_version",
        grpc_google_common_protos                   : "com.google.api.grpc:grpc-google-common-protos", // google_cloud_platform_libraries_bom sets version
        grpc_grpclb                                 : "io.grpc:grpc-grpclb", // google_cloud_platform_libraries_bom sets version
        grpc_protobuf                               : "io.grpc:grpc-protobuf", // google_cloud_platform_libraries_bom sets version
        grpc_protobuf_lite                          : "io.grpc:grpc-protobuf-lite:$grpc_version",
        grpc_netty                                  : "io.grpc:grpc-netty", // google_cloud_platform_libraries_bom sets version
        grpc_netty_shaded                           : "io.grpc:grpc-netty-shaded", // google_cloud_platform_libraries_bom sets version
        grpc_stub                                   : "io.grpc:grpc-stub", // google_cloud_platform_libraries_bom sets version
        guava                                       : "com.google.guava:guava:$guava_version",
        guava_testlib                               : "com.google.guava:guava-testlib:$guava_version",
        hadoop_client                               : "org.apache.hadoop:hadoop-client:$hadoop_version",
        hadoop_common                               : "org.apache.hadoop:hadoop-common:$hadoop_version",
        hadoop_mapreduce_client_core                : "org.apache.hadoop:hadoop-mapreduce-client-core:$hadoop_version",
        hadoop_minicluster                          : "org.apache.hadoop:hadoop-minicluster:$hadoop_version",
        hadoop_hdfs                                 : "org.apache.hadoop:hadoop-hdfs:$hadoop_version",
        hadoop_hdfs_tests                           : "org.apache.hadoop:hadoop-hdfs:$hadoop_version:tests",
        hamcrest                                    : "org.hamcrest:hamcrest:$hamcrest_version",
        hamcrest_core                               : "org.hamcrest:hamcrest-core:$hamcrest_version",
        hamcrest_library                            : "org.hamcrest:hamcrest-library:$hamcrest_version",
        http_client                                 : "org.apache.httpcomponents:httpclient:$httpclient_version",
        http_core                                   : "org.apache.httpcomponents:httpcore:$httpcore_version",
        influxdb_library                            : "org.influxdb:influxdb-java:$influxdb_version",
        jackson_annotations                         : "com.fasterxml.jackson.core:jackson-annotations:$jackson_version",
        jackson_jaxb_annotations                    : "com.fasterxml.jackson.module:jackson-module-jaxb-annotations:$jackson_version",
        jackson_core                                : "com.fasterxml.jackson.core:jackson-core:$jackson_version",
        jackson_databind                            : "com.fasterxml.jackson.core:jackson-databind:$jackson_version",
        jackson_dataformat_cbor                     : "com.fasterxml.jackson.dataformat:jackson-dataformat-cbor:$jackson_version",
        jackson_dataformat_csv                      : "com.fasterxml.jackson.dataformat:jackson-dataformat-csv:$jackson_version",
        jackson_dataformat_xml                      : "com.fasterxml.jackson.dataformat:jackson-dataformat-xml:$jackson_version",
        jackson_dataformat_yaml                     : "com.fasterxml.jackson.dataformat:jackson-dataformat-yaml:$jackson_version",
        jackson_datatype_joda                       : "com.fasterxml.jackson.datatype:jackson-datatype-joda:$jackson_version",
        jackson_module_scala_2_11                   : "com.fasterxml.jackson.module:jackson-module-scala_2.11:$jackson_version",
        jackson_module_scala_2_12                   : "com.fasterxml.jackson.module:jackson-module-scala_2.12:$jackson_version",
        jaxb_api                                    : "jakarta.xml.bind:jakarta.xml.bind-api:$jaxb_api_version",
        jaxb_impl                                   : "com.sun.xml.bind:jaxb-impl:$jaxb_api_version",
        joda_time                                   : "joda-time:joda-time:2.10.10",
        jsonassert                                  : "org.skyscreamer:jsonassert:1.5.0",
        jsr305                                      : "com.google.code.findbugs:jsr305:$jsr305_version",
        junit                                       : "junit:junit:4.13.1",
        kafka                                       : "org.apache.kafka:kafka_2.11:$kafka_version",
        kafka_clients                               : "org.apache.kafka:kafka-clients:$kafka_version",
        mockito_core                                : "org.mockito:mockito-core:3.7.7",
        mongo_java_driver                           : "org.mongodb:mongo-java-driver:3.12.7",
        nemo_compiler_frontend_beam                 : "org.apache.nemo:nemo-compiler-frontend-beam:$nemo_version",
        netty_all                                   : "io.netty:netty-all:$netty_version",
        netty_handler                               : "io.netty:netty-handler:$netty_version",
        netty_tcnative_boringssl_static             : "io.netty:netty-tcnative-boringssl-static:2.0.33.Final",
        netty_transport_native_epoll                : "io.netty:netty-transport-native-epoll:$netty_version",
        postgres                                    : "org.postgresql:postgresql:$postgres_version",
        powermock                                   : "org.powermock:powermock-module-junit4:$powermock_version",
        powermock_mockito                           : "org.powermock:powermock-api-mockito2:$powermock_version",
        protobuf_java                               : "com.google.protobuf:protobuf-java:$protobuf_version",
        protobuf_java_util                          : "com.google.protobuf:protobuf-java-util:$protobuf_version",
        proto_google_cloud_bigquery_storage_v1      : "com.google.api.grpc:proto-google-cloud-bigquerystorage-v1", // google_cloud_platform_libraries_bom sets version
        proto_google_cloud_bigtable_admin_v2        : "com.google.api.grpc:proto-google-cloud-bigtable-admin-v2", // google_cloud_platform_libraries_bom sets version
        proto_google_cloud_bigquery_storage_v1beta2 : "com.google.api.grpc:proto-google-cloud-bigquerystorage-v1beta2", // google_cloud_platform_libraries_bom sets version
        proto_google_cloud_bigtable_v2              : "com.google.api.grpc:proto-google-cloud-bigtable-v2", // google_cloud_platform_libraries_bom sets version
        proto_google_cloud_datacatalog_v1beta1      : "com.google.api.grpc:proto-google-cloud-datacatalog-v1beta1", // google_cloud_platform_libraries_bom sets version
        proto_google_cloud_datastore_v1             : "com.google.api.grpc:proto-google-cloud-datastore-v1", // google_cloud_platform_libraries_bom sets version
        proto_google_cloud_firestore_v1             : "com.google.api.grpc:proto-google-cloud-firestore-v1", // google_cloud_platform_libraries_bom sets version
        proto_google_cloud_pubsub_v1                : "com.google.api.grpc:proto-google-cloud-pubsub-v1", // google_cloud_platform_libraries_bom sets version
        proto_google_cloud_pubsublite_v1            : "com.google.api.grpc:proto-google-cloud-pubsublite-v1:$google_cloud_pubsublite_version",
        proto_google_cloud_spanner_v1               : "com.google.api.grpc:proto-google-cloud-spanner-v1", // google_cloud_platform_libraries_bom sets version
        proto_google_cloud_spanner_admin_database_v1: "com.google.api.grpc:proto-google-cloud-spanner-admin-database-v1", // google_cloud_platform_libraries_bom sets version
        proto_google_common_protos                  : "com.google.api.grpc:proto-google-common-protos", // google_cloud_platform_libraries_bom sets version
        slf4j_api                                   : "org.slf4j:slf4j-api:$slf4j_version",
        slf4j_simple                                : "org.slf4j:slf4j-simple:$slf4j_version",
        slf4j_jdk14                                 : "org.slf4j:slf4j-jdk14:$slf4j_version",
        slf4j_log4j12                               : "org.slf4j:slf4j-log4j12:$slf4j_version",
        snappy_java                                 : "org.xerial.snappy:snappy-java:1.1.8.4",
        spark_core                                  : "org.apache.spark:spark-core_2.11:$spark_version",
        spark_network_common                        : "org.apache.spark:spark-network-common_2.11:$spark_version",
        spark_sql                                   : "org.apache.spark:spark-sql_2.11:$spark_version",
        spark_streaming                             : "org.apache.spark:spark-streaming_2.11:$spark_version",
        stax2_api                                   : "org.codehaus.woodstox:stax2-api:4.2.1",
        testcontainers_clickhouse                   : "org.testcontainers:clickhouse:$testcontainers_version",
        testcontainers_elasticsearch                : "org.testcontainers:elasticsearch:$testcontainers_version",
        testcontainers_kafka                        : "org.testcontainers:kafka:$testcontainers_version",
        testcontainers_localstack                   : "org.testcontainers:localstack:$testcontainers_version",
        testcontainers_postgresql                   : "org.testcontainers:postgresql:$testcontainers_version",
        testcontainers_gcloud                       : "org.testcontainers:gcloud:$testcontainers_version",
        vendored_bytebuddy_1_11_0                   : "org.apache.beam:beam-vendor-bytebuddy-1_11_0:0.1",
        vendored_grpc_1_36_0                        : "org.apache.beam:beam-vendor-grpc-1_36_0:0.2",
        vendored_guava_26_0_jre                     : "org.apache.beam:beam-vendor-guava-26_0-jre:0.1",
        vendored_calcite_1_26_0                     : "org.apache.beam:beam-vendor-calcite-1_26_0:0.1",
        woodstox_core_asl                           : "org.codehaus.woodstox:woodstox-core-asl:4.4.1",
        zstd_jni                                    : "com.github.luben:zstd-jni:1.4.5-2",
        quickcheck_core                             : "com.pholser:junit-quickcheck-core:$quickcheck_version",
        arrow_vector                                : "org.apache.arrow:arrow-vector:$arrow_version",
        arrow_memory_core                           : "org.apache.arrow:arrow-memory-core:$arrow_version",
        arrow_memory_netty                          : "org.apache.arrow:arrow-memory-netty:$arrow_version",
      ],
      groovy: [
        groovy_all: "org.codehaus.groovy:groovy-all:2.4.13",
      ],
      // For generating pom.xml from archetypes.
      maven: [
        maven_compiler_plugin: "maven-plugins:maven-compiler-plugin:3.7.0",
        maven_exec_plugin    : "maven-plugins:maven-exec-plugin:1.6.0",
        maven_jar_plugin     : "maven-plugins:maven-jar-plugin:3.0.2",
        maven_shade_plugin   : "maven-plugins:maven-shade-plugin:3.1.0",
        maven_surefire_plugin: "maven-plugins:maven-surefire-plugin:3.0.0-M5",
      ],
    ]

    /** ***********************************************************************************************/

    // Returns a string representing the relocated path to be used with the shadow plugin when
    // given a suffix such as "com.google.common".
    project.ext.getJavaRelocatedPath = { String suffix ->
      return ("org.apache.beam.repackaged."
          + project.name.replace("-", "_")
          + "."
          + suffix)
    }

    project.ext.repositories = {
      maven {
        name "LiTestPublicationLocal"
        url "file://${System.getProperty('user.home')}/local-repo/"
      }
      maven {
        name "linkedin.jfrog.https"
        url "https://linkedin.jfrog.io/artifactory/beam/"
        credentials {
          username = System.getenv('USERNAME')
          password = System.getenv('TOKEN')
        }
        // The maven settings plugin will load credentials from ~/.m2/settings.xml file that a user
        // has configured with the Apache release and snapshot staging credentials.
        // <settings>
        //   <servers>
        //     <server>
        //       <id>linkedin.jfrog.https</id>
        //       <username>USER_TOKEN</username>
        //       <password>PASS_TOKEN</password>
        //     </server>
        //   </servers>
        // </settings>
      }
    }

    // Configures a project with a default set of plugins that should apply to all Java projects.
    //
    // Users should invoke this method using Groovy map syntax. For example:
    // applyJavaNature(enableSpotbugs: true)
    //
    // See JavaNatureConfiguration for the set of accepted properties.
    //
    // The following plugins are enabled:
    //  * java
    //  * maven
    //  * net.ltgt.apt (plugin to configure annotation processing tool)
    //  * propdeps (provide optional and provided dependency configurations)
    //  * propdeps-maven
    //  * propdeps-idea
    //  * checkstyle
    //  * spotbugs
    //  * shadow (conditional on shadowClosure being specified)
    //  * com.diffplug.spotless (code style plugin)
    //
    // Dependency Management for Java Projects
    // ---------------------------------------
    //
    // By default, the shadow plugin is not enabled. It is only enabled by specifying a shadowClosure
    // as an argument. If no shadowClosure has been specified, dependencies should fall into the
    // configurations as described within the Gradle documentation (https://docs.gradle.org/current/userguide/java_plugin.html#sec:java_plugin_and_dependency_management)
    //
    // When the shadowClosure argument is specified, the shadow plugin is enabled to perform shading
    // of commonly found dependencies. Because of this it is important that dependencies are added
    // to the correct configuration. Dependencies should fall into one of these four configurations:
    //  * compile     - Required during compilation or runtime of the main source set.
    //                  This configuration represents all dependencies that much also be shaded away
    //                  otherwise the generated Maven pom will be missing this dependency.
    //  * shadow      - Required during compilation or runtime of the main source set.
    //                  Will become a runtime dependency of the generated Maven pom.
    //  * testCompile - Required during compilation or runtime of the test source set.
    //                  This must be shaded away in the shaded test jar.
    //  * shadowTest  - Required during compilation or runtime of the test source set.
    //                  TODO: Figure out whether this should be a test scope dependency
    //                  of the generated Maven pom.
    //
    // When creating a cross-project dependency between two Java projects, one should only rely on
    // the shaded configurations if the project has a shadowClosure being specified. This allows
    // for compilation/test execution to occur against the final artifact that will be provided to
    // users. This is by done by referencing the "shadow" or "shadowTest" configuration as so:
    //   dependencies {
    //     shadow project(path: "other:java:project1", configuration: "shadow")
    //     shadowTest project(path: "other:java:project2", configuration: "shadowTest")
    //   }
    // This will ensure the correct set of transitive dependencies from those projects are correctly
    // added to the main and test source set runtimes.

    project.ext.applyJavaNature = {
      // Use the implicit it parameter of the closure to handle zero argument or one argument map calls.
      JavaNatureConfiguration configuration = it ? it as JavaNatureConfiguration : new JavaNatureConfiguration()

      if (configuration.archivesBaseName) {
        project.archivesBaseName = configuration.archivesBaseName
      }

      project.apply plugin: "java"

      // Configure the Java compiler source language and target compatibility levels. Also ensure that
      // we configure the Java compiler to use UTF-8.
      project.sourceCompatibility = project.javaVersion
      project.targetCompatibility = project.javaVersion

      def defaultLintSuppressions = [
        'options',
        'cast',
        // https://bugs.openjdk.java.net/browse/JDK-8190452
        'classfile',
        'deprecation',
        'fallthrough',
        'processing',
        'serial',
        'try',
        'unchecked',
        'varargs',
      ]

      project.tasks.withType(JavaCompile).configureEach {
        options.encoding = "UTF-8"
        // As we want to add '-Xlint:-deprecation' we intentionally remove '-Xlint:deprecation' from compilerArgs here,
        // as intellij is adding this, see https://youtrack.jetbrains.com/issue/IDEA-196615
        options.compilerArgs -= [
          "-Xlint:deprecation",
        ]
        options.compilerArgs += ([
          '-parameters',
          '-Xlint:all',
          '-Werror'
        ]
        + (defaultLintSuppressions + configuration.disableLintWarnings).collect { "-Xlint:-${it}" })
      }

      project.tasks.withType(Jar).configureEach {
        preserveFileTimestamps(false)
      }

      if (project.hasProperty("compileAndRunTestsWithJava11")) {
        def java11Home = project.findProperty("java11Home")
        project.tasks.compileTestJava {
          options.fork = true
          options.forkOptions.javaHome = java11Home as File
          options.compilerArgs += ['-Xlint:-path']
          options.compilerArgs.addAll(['--release', '11'])
        }
        project.tasks.withType(Test) {
          useJUnit()
          executable = "${java11Home}/bin/java"
        }
      }

      // Configure the default test tasks set of tests executed
      // to match the equivalent set that is executed by the maven-surefire-plugin.
      // See http://maven.apache.org/components/surefire/maven-surefire-plugin/test-mojo.html
      project.test {
        include "**/Test*.class"
        include "**/*Test.class"
        include "**/*Tests.class"
        include "**/*TestCase.class"
        // fixes issues with test filtering on multi-module project
        // see https://discuss.gradle.org/t/multi-module-build-fails-with-tests-filter/25835
        filter { setFailOnNoMatchingTests(false) }
      }

      project.tasks.withType(Test).configureEach {
        // Configure all test tasks to use JUnit
        useJUnit {}
        // default maxHeapSize on gradle 5 is 512m, lets increase to handle more demanding tests
        maxHeapSize = '2g'
      }

<<<<<<< HEAD
      // Most of our modules have null errors. Once they are fixed, we can
      // set enableChecker=true in the build.gradle. Until then, we can pass -PenableChecker to
      // find a few errors and fix them.
      if (configuration.enableChecker) {
        project.apply plugin: 'org.checkerframework'

        project.checkerFramework {
          checkers = [
            'org.checkerframework.checker.nullness.NullnessChecker'
          ]
          extraJavacArgs = [
            '-AskipDefs=AutoValue_.*'
          ]
        }
=======
      List<String> skipDefRegexes = []
      skipDefRegexes << "AutoValue_.*"
      skipDefRegexes << "AutoOneOf_.*"
      skipDefRegexes << ".*\\.jmh_generated\\..*"
      skipDefRegexes += configuration.generatedClassPatterns
      skipDefRegexes += configuration.classesTriggerCheckerBugs.keySet()
      String skipDefCombinedRegex = skipDefRegexes.collect({ regex -> "(${regex})"}).join("|")

      // SLF4J logger handles null log message parameters
      String skipUsesRegex = "^org\\.slf4j\\.Logger.*"

      project.apply plugin: 'org.checkerframework'
      project.checkerFramework {
        checkers = [
          'org.checkerframework.checker.nullness.NullnessChecker'
        ]

        if (project.findProperty('enableCheckerFramework') || project.jenkins.isCIBuild) {
          skipCheckerFramework = false
        } else {
          skipCheckerFramework = true
        }

        // Always exclude checkerframework on tests. It's slow, and it often
        // raises erroneous error because we don't have checker annotations for
        // test libraries like junit and hamcrest. See BEAM-11436.
        // Consider re-enabling if we can get annotations for the test libraries
        // we use.
        excludeTests = true

        extraJavacArgs = [
          "-AskipDefs=${skipDefCombinedRegex}",
          "-AskipUses=${skipUsesRegex}",
          "-AsuppressWarnings=annotation.not.completed",
        ]
>>>>>>> b10590cc

        project.dependencies {
          checkerFramework("org.checkerframework:checker:$checkerframework_version")
        }
        project.configurations.all {
          it.exclude(group:"org.checkerframework", module:"jdk8")
        }
      }

      if (configuration.shadowClosure) {
        // Ensure that tests are packaged and part of the artifact set.
        project.task('packageTests', type: Jar) {
          classifier = 'tests-unshaded'
          from project.sourceSets.test.output
        }
        project.artifacts.archives project.packageTests
      }

      // Configures annotation processing for commonly used annotation processors
      // across all Java projects.
      project.apply plugin: "net.ltgt.apt"
      // let idea apt plugin handle the ide integration
      project.apply plugin: "net.ltgt.apt-idea"

      // Note that these plugins specifically use the compileOnly and testCompileOnly
      // configurations because they are never required to be shaded or become a
      // dependency of the output.
      def compileOnlyAnnotationDeps = [
        "com.google.auto.service:auto-service-annotations:1.0-rc6",
        "com.google.auto.value:auto-value-annotations:$autovalue_version",
        "com.google.code.findbugs:jsr305:$jsr305_version",
        "com.google.j2objc:j2objc-annotations:1.3",
        // These dependencies are needed to avoid error-prone warnings on package-info.java files,
        // also to include the annotations to suppress warnings.
        //
        // spotbugs-annotations artifact is licensed under LGPL and cannot be included in the
        // Apache Beam distribution, but may be relied on during build.
        // See: https://www.apache.org/legal/resolved.html#prohibited
        // Special case for jsr305 (a transitive dependency of spotbugs-annotations):
        // sdks/java/core's FieldValueTypeInformation needs javax.annotations.Nullable at runtime.
        // Therefore, the java core module declares jsr305 dependency (BSD license) as "compile".
        // https://github.com/findbugsproject/findbugs/blob/master/findbugs/licenses/LICENSE-jsr305.txt
        "com.github.spotbugs:spotbugs-annotations:$spotbugs_version",
        "net.jcip:jcip-annotations:1.0",
        // This explicitly adds javax.annotation.Generated (SOURCE retention)
        // as a compile time dependency since Java 9+ no longer includes common
        // EE annotations: http://bugs.openjdk.java.net/browse/JDK-8152842. This
        // is required for grpc: http://github.com/grpc/grpc-java/issues/5343.
        //
        // javax.annotation is licensed under GPL 2.0 with Classpath Exception
        // and must not be included in the Apache Beam distribution, but may be
        // relied on during build.
        // See exception in: https://www.apache.org/legal/resolved.html#prohibited
        // License: https://github.com/javaee/javax.annotation/blob/1.3.2/LICENSE
        "javax.annotation:javax.annotation-api:1.3.2",
      ]

      project.dependencies {
        compileOnlyAnnotationDeps.each { dep ->
          compileOnly dep
          testCompileOnly dep
          annotationProcessor dep
          testAnnotationProcessor dep
        }

        // Add common annotation processors to all Java projects
        def annotationProcessorDeps = [
          "com.google.auto.value:auto-value:$autovalue_version",
          "com.google.auto.service:auto-service:1.0-rc6",
        ]

        annotationProcessorDeps.each { dep ->
          annotationProcessor dep
          testAnnotationProcessor dep
        }

        // This contains many improved annotations beyond javax.annotations for enhanced static checking
        // of the codebase. It is runtime so users can also take advantage of them. The annotations themselves
        // are MIT licensed (checkerframework is GPL and cannot be distributed)
        compile "org.checkerframework:checker-qual:$checkerframework_version"
      }

      // Add the optional and provided configurations for dependencies
      // TODO: Either remove these plugins and find another way to generate the Maven poms
      // with the correct dependency scopes configured.
      project.apply plugin: 'propdeps'
      project.apply plugin: 'propdeps-maven'
      project.apply plugin: 'propdeps-idea'

      // Defines Targets for sonarqube analysis reporting.
      project.apply plugin: "org.sonarqube"

      // Configures a checkstyle plugin enforcing a set of rules and also allows for a set of
      // suppressions.
      project.apply plugin: 'checkstyle'
      project.tasks.withType(Checkstyle) {
        configFile = project.project(":").file("sdks/java/build-tools/src/main/resources/beam/checkstyle.xml")
        configProperties = ["checkstyle.suppressions.file": project.project(":").file("sdks/java/build-tools/src/main/resources/beam/suppressions.xml")]
        showViolations = true
        maxErrors = 0
      }
      project.checkstyle { toolVersion = "8.23" }

      // Configures javadoc plugin and ensure check runs javadoc.
      project.tasks.withType(Javadoc) {
        options.encoding = 'UTF-8'
        options.addBooleanOption('Xdoclint:-missing', true)
      }
      project.check.dependsOn project.javadoc

      // Apply the eclipse and apt-eclipse plugins.  This adds the "eclipse" task and
      // connects the apt-eclipse plugin to update the eclipse project files
      // with the instructions needed to run apt within eclipse to handle the AutoValue
      // and additional annotations
      project.apply plugin: 'eclipse'
      project.apply plugin: "net.ltgt.apt-eclipse"

      // Enables a plugin which can apply code formatting to source.
      project.apply plugin: "com.diffplug.spotless"
      // scan CVE
      project.apply plugin: "net.ossindex.audit"
      project.audit { rateLimitAsError = false }
      // Spotless can be removed from the 'check' task by passing -PdisableSpotlessCheck=true on the Gradle
      // command-line. This is useful for pre-commit which runs spotless separately.
      def disableSpotlessCheck = project.hasProperty('disableSpotlessCheck') &&
          project.disableSpotlessCheck == 'true'
      project.spotless {
        enforceCheck !disableSpotlessCheck
        java {
          licenseHeader javaLicenseHeader
          googleJavaFormat('1.7')
          target project.fileTree(project.projectDir) { include 'src/*/java/**/*.java' }
        }
      }

      // Enables a plugin which performs code analysis for common bugs.
      // This plugin is configured to only analyze the "main" source set.
      if (configuration.enableSpotbugs) {
        project.tasks.whenTaskAdded {task ->
          if(task.name.contains("spotbugsTest")) {
            task.enabled = false
          }
        }
        project.apply plugin: 'com.github.spotbugs'
        project.dependencies {
          spotbugs "com.github.spotbugs:spotbugs:$spotbugs_version"
          spotbugs "com.google.auto.value:auto-value:$autovalue_version"
          compileOnlyAnnotationDeps.each { dep -> spotbugs dep }
        }
        project.spotbugs {
          excludeFilter = project.rootProject.file('sdks/java/build-tools/src/main/resources/beam/spotbugs-filter.xml')
          jvmArgs = ['-Xmx12g']
        }
        project.tasks.withType(com.github.spotbugs.snom.SpotBugsTask) {
          reports {
            html.enabled = !project.jenkins.isCIBuild
            xml.enabled = project.jenkins.isCIBuild
          }
        }
      }

      // Disregard unused but declared (test) compile only dependencies used
      // for common annotation classes used during compilation such as annotation
      // processing or post validation such as spotbugs.
      project.dependencies {
        compileOnlyAnnotationDeps.each { dep ->
          permitUnusedDeclared dep
          permitTestUnusedDeclared dep
        }
        permitUnusedDeclared "org.checkerframework:checker-qual:$checkerframework_version"
      }
      if (configuration.enableStrictDependencies) {
        project.tasks.analyzeClassesDependencies.enabled = true
        project.tasks.analyzeDependencies.enabled = true
        project.tasks.analyzeTestClassesDependencies.enabled = false
      } else {
        project.tasks.analyzeClassesDependencies.enabled = false
        project.tasks.analyzeTestClassesDependencies.enabled = false
        project.tasks.analyzeDependencies.enabled = false
      }

      // Enable errorprone static analysis
      project.apply plugin: 'net.ltgt.errorprone'

      project.dependencies {
        errorprone("com.google.errorprone:error_prone_core:$errorprone_version")
        errorprone("jp.skypencil.errorprone.slf4j:errorprone-slf4j:0.1.2")
        // At least JDk 9 compiler is required, however JDK 8 still can be used but with additional errorproneJavac
        // configuration. For more details please see https://github.com/tbroyer/gradle-errorprone-plugin#jdk-8-support
        errorproneJavac("com.google.errorprone:javac:9+181-r4173-1")
      }

      project.configurations.errorprone { resolutionStrategy.force "com.google.errorprone:error_prone_core:$errorprone_version" }

      project.tasks.withType(JavaCompile) {
        options.errorprone.disableWarningsInGeneratedCode = true
        options.errorprone.excludedPaths = '(.*/)?(build/generated-src|build/generated.*avro-java|build/generated)/.*'
        options.errorprone.errorproneArgs.add("MutableConstantField:OFF")
        options.errorprone.errorproneArgs.add("-Xep:Slf4jLoggerShouldBeNonStatic:OFF")
        options.errorprone.errorproneArgs.add("-Xep:Slf4jFormatShouldBeConst:OFF")
        options.errorprone.errorproneArgs.add("-Xep:Slf4jSignOnlyFormat:OFF")
        options.errorprone.errorproneArgs.add("-Xep:AssignmentToMock:OFF")
        options.errorprone.errorproneArgs.add("-Xep:AnnotateFormatMethod:OFF")
        options.errorprone.errorproneArgs.add("-Xep:AutoValueFinalMethods:OFF")
        options.errorprone.errorproneArgs.add("-Xep:AutoValueImmutableFields:OFF")
        options.errorprone.errorproneArgs.add("-Xep:BadImport:OFF")
        options.errorprone.errorproneArgs.add("-Xep:BadInstanceof:OFF")
        options.errorprone.errorproneArgs.add("-Xep:BigDecimalEquals:OFF")
        options.errorprone.errorproneArgs.add("-Xep:BigDecimalLiteralDouble:OFF")
        options.errorprone.errorproneArgs.add("-Xep:ComparableType:OFF")
        options.errorprone.errorproneArgs.add("-Xep:CompareToZero:OFF")
        options.errorprone.errorproneArgs.add("-Xep:EqualsGetClass:OFF")
        options.errorprone.errorproneArgs.add("-Xep:EqualsUnsafeCast:OFF")
        options.errorprone.errorproneArgs.add("-Xep:ExtendsAutoValue:OFF")
        options.errorprone.errorproneArgs.add("-Xep:FloatingPointAssertionWithinEpsilon:OFF")
        options.errorprone.errorproneArgs.add("-Xep:JodaDurationConstructor:OFF")
        options.errorprone.errorproneArgs.add("-Xep:JavaTimeDefaultTimeZone:OFF")
        options.errorprone.errorproneArgs.add("-Xep:JodaPlusMinusLong:OFF")
        options.errorprone.errorproneArgs.add("-Xep:JodaToSelf:OFF")
        options.errorprone.errorproneArgs.add("-Xep:LockNotBeforeTry:OFF")
        options.errorprone.errorproneArgs.add("-Xep:MathAbsoluteRandom:OFF")
        options.errorprone.errorproneArgs.add("-Xep:MixedMutabilityReturnType:OFF")
        options.errorprone.errorproneArgs.add("-Xep:PreferJavaTimeOverload:OFF")
        options.errorprone.errorproneArgs.add("-Xep:ModifiedButNotUsed:OFF")
        options.errorprone.errorproneArgs.add("-Xep:SameNameButDifferent:OFF")
        options.errorprone.errorproneArgs.add("-Xep:ThreadPriorityCheck:OFF")
        options.errorprone.errorproneArgs.add("-Xep:TimeUnitConversionChecker:OFF")
        options.errorprone.errorproneArgs.add("-Xep:UndefinedEquals:OFF")
        options.errorprone.errorproneArgs.add("-Xep:UnnecessaryAnonymousClass:OFF")
        options.errorprone.errorproneArgs.add("-Xep:UnnecessaryLambda:OFF")
        options.errorprone.errorproneArgs.add("-Xep:UnusedMethod:OFF")
        options.errorprone.errorproneArgs.add("-Xep:UnusedVariable:OFF")
        options.errorprone.errorproneArgs.add("-Xep:UnusedNestedClass:OFF")
        options.errorprone.errorproneArgs.add("-Xep:UnnecessaryParentheses:OFF")
        options.errorprone.errorproneArgs.add("-Xep:UnsafeReflectiveConstructionCast:OFF")
      }

      if (configuration.shadowClosure) {
        // Enables a plugin which can perform shading of classes. See the general comments
        // above about dependency management for Java projects and how the shadow plugin
        // is expected to be used for the different Gradle configurations.
        //
        // TODO: Enforce all relocations are always performed to:
        // getJavaRelocatedPath(package_suffix) where package_suffix is something like "com.google.commmon"
        project.apply plugin: 'com.github.johnrengelman.shadow'

        // Create a new configuration 'shadowTest' like 'shadow' for the test scope
        project.configurations {
          shadow { description = "Dependencies for shaded source set 'main'" }
          compile.extendsFrom shadow
          shadowTest {
            description = "Dependencies for shaded source set 'test'"
            extendsFrom shadow
          }
          testCompile.extendsFrom shadowTest
        }

        // Ensure build task depends on shadowJar (required for shadow plugin >=4.0.4)
        project.tasks.named('build').configure {
          dependsOn project.tasks.named('shadowJar')
        }
      }

      project.jar {
        setAutomaticModuleNameHeader(configuration, project)

        zip64 true
        into("META-INF/") {
          from "${project.rootProject.projectDir}/LICENSE"
          from "${project.rootProject.projectDir}/NOTICE"
        }
      }

      // Always configure the shadowJar classifier and merge service files.
      if (configuration.shadowClosure) {
        // Only set the classifer on the unshaded classes if we are shading.
        project.jar { classifier = "unshaded" }

        project.shadowJar({
          classifier = null
          mergeServiceFiles()
          zip64 true
          into("META-INF/") {
            from "${project.rootProject.projectDir}/LICENSE"
            from "${project.rootProject.projectDir}/NOTICE"
          }
        } << configuration.shadowClosure)

        // Always configure the shadowTestJar classifier and merge service files.
        project.task('shadowTestJar', type: ShadowJar, {
          group = "Shadow"
          description = "Create a combined JAR of project and test dependencies"
          classifier = "tests"
          from project.sourceSets.test.output
          configurations = [
            project.configurations.testRuntime
          ]
          zip64 true
          exclude "META-INF/INDEX.LIST"
          exclude "META-INF/*.SF"
          exclude "META-INF/*.DSA"
          exclude "META-INF/*.RSA"
        } << configuration.shadowClosure)

        // Ensure that shaded jar and test-jar are part of the their own configuration artifact sets
        project.artifacts.shadow project.shadowJar
        project.artifacts.shadowTest project.shadowTestJar

        if (configuration.testShadowJar) {
          // Use a configuration and dependency set which represents the execution classpath using shaded artifacts for tests.
          project.configurations { shadowTestRuntimeClasspath }

          project.dependencies {
            shadowTestRuntimeClasspath it.project(path: project.path, configuration: "shadowTest")
            shadowTestRuntimeClasspath it.project(path: project.path, configuration: "provided")
          }

          project.test { classpath = project.configurations.shadowTestRuntimeClasspath }
        }

        if (configuration.validateShadowJar) {
          project.task('validateShadedJarDoesntLeakNonProjectClasses', dependsOn: 'shadowJar') {
            ext.outFile = project.file("${project.reportsDir}/${name}.out")
            inputs.files(project.configurations.shadow.artifacts.files)
                .withPropertyName("shadowArtifactsFiles")
                .withPathSensitivity(PathSensitivity.RELATIVE)
            outputs.files outFile
            doLast {
              project.configurations.shadow.artifacts.files.each {
                FileTree exposedClasses = project.zipTree(it).matching {
                  include "**/*.class"
                  // BEAM-5919: Exclude paths for Java 9 multi-release jars.
                  exclude "META-INF/versions/*/module-info.class"
                  configuration.shadowJarValidationExcludes.each {
                    exclude "$it"
                    exclude "META-INF/versions/*/$it"
                  }
                }
                outFile.text = exposedClasses.files
                if (exposedClasses.files) {
                  throw new GradleException("$it exposed classes outside of ${configuration.shadowJarValidationExcludes}: ${exposedClasses.files}")
                }
              }
            }
          }
          project.tasks.check.dependsOn project.tasks.validateShadedJarDoesntLeakNonProjectClasses
        }
      } else {
        project.task("testJar", type: Jar, {
          group = "Jar"
          description = "Create a JAR of test classes"
          classifier = "tests"
          from project.sourceSets.test.output
          zip64 true
          exclude "META-INF/INDEX.LIST"
          exclude "META-INF/*.SF"
          exclude "META-INF/*.DSA"
          exclude "META-INF/*.RSA"
        })
        project.artifacts.testRuntime project.testJar
      }

      if (configuration.enableJmh) {
        // We specifically use a separate source set for JMH to ensure that it does not
        // become a required artifact
        project.sourceSets {
          jmh {
            java {
              srcDir "src/jmh/java"
            }
            resources {
              srcDir "src/jmh/resources"
            }
          }
        }

        project.dependencies {
          jmhAnnotationProcessor "org.openjdk.jmh:jmh-generator-annprocess:$jmh_version"
          jmhCompile "org.openjdk.jmh:jmh-core:$jmh_version"
        }

        project.task("jmh", type: JavaExec, dependsOn: project.jmhClasses, {
          main = "org.openjdk.jmh.Main"
          classpath = project.sourceSets.jmh.compileClasspath + project.sourceSets.jmh.runtimeClasspath
          // For a list of arguments, see
          // https://github.com/guozheng/jmh-tutorial/blob/master/README.md
          //
          // Filter for a specific benchmark to run (uncomment below)
          // Note that multiple regex are supported each as a separate argument.
          // args 'BeamFnLoggingClientBenchmark.testLoggingWithAllOptionalParameters'
          // args 'additional regexp...'
          //
          // Enumerate available benchmarks and exit (uncomment below)
          // args '-l'
          //
          // Enable connecting a debugger by disabling forking (uncomment below)
          // Useful for debugging via an IDE such as Intellij
          // args '-f0'
        })
      }

      project.ext.includeInJavaBom = configuration.publish
      project.ext.exportJavadoc = configuration.exportJavadoc

      if ((isRelease(project) || isSnapshot(project) || project.hasProperty('publishing')) &&
      configuration.publish) {
        project.apply plugin: "maven-publish"
        project.apply plugin: 'com.jfrog.artifactory'

        // Create a task which emulates the maven-archiver plugin in generating a
        // pom.properties file.
        def pomPropertiesFile = "${project.buildDir}/publications/mavenJava/pom.properties"
        project.task('generatePomPropertiesFileForMavenJavaPublication') {
          outputs.file "${pomPropertiesFile}"
          doLast {
            new File("${pomPropertiesFile}").text =
                """version=${project.version}
                       groupId=${project.mavenGroupId}
                       artifactId=${project.archivesBaseName}"""
          }
        }

        // Have the main artifact jar include both the generate pom.xml and its properties file
        // emulating the behavior of the maven-archiver plugin.
        project.(configuration.shadowClosure ? 'shadowJar' : 'jar') {
          def pomFile = "${project.buildDir}/publications/mavenJava/pom-default.xml"

          // Validate that the artifacts exist before copying them into the jar.
          doFirst {
            if (!project.file("${pomFile}").exists()) {
              throw new GradleException("Expected ${pomFile} to have been generated by the 'generatePomFileForMavenJavaPublication' task.")
            }
            if (!project.file("${pomPropertiesFile}").exists()) {
              throw new GradleException("Expected ${pomPropertiesFile} to have been generated by the 'generatePomPropertiesFileForMavenJavaPublication' task.")
            }
          }

          dependsOn 'generatePomFileForMavenJavaPublication'
          into("META-INF/maven/${project.mavenGroupId}/${project.archivesBaseName}") {
            from "${pomFile}"
            rename('.*', 'pom.xml')
          }

          dependsOn project.generatePomPropertiesFileForMavenJavaPublication
          into("META-INF/maven/${project.mavenGroupId}/${project.archivesBaseName}") { from "${pomPropertiesFile}" }
        }

        // Only build artifacts for archives if we are publishing
        if (configuration.shadowClosure) {
          project.artifacts.archives project.shadowJar
          project.artifacts.archives project.shadowTestJar
        } else {
          project.artifacts.archives project.jar
          project.artifacts.archives project.testJar
        }

        project.task('sourcesJar', type: Jar) {
          from project.sourceSets.main.allSource
          classifier = 'sources'
        }
        project.artifacts.archives project.sourcesJar

        project.task('testSourcesJar', type: Jar) {
          from project.sourceSets.test.allSource
          classifier = 'test-sources'
        }
        project.artifacts.archives project.testSourcesJar

        project.task('javadocJar', type: Jar, dependsOn: project.javadoc) {
          classifier = 'javadoc'
          from project.javadoc.destinationDir
        }
        project.artifacts.archives project.javadocJar

        project.publishing {
          repositories project.ext.repositories

          publications {
            mavenJava(MavenPublication) {
              if (configuration.shadowClosure) {
                artifact project.shadowJar
                artifact project.shadowTestJar
              } else {
                artifact project.jar
                artifact project.testJar
              }
              artifact project.sourcesJar
              artifact project.testSourcesJar
              artifact project.javadocJar

              artifactId = project.archivesBaseName
              groupId = project.mavenGroupId

              pom {
                name = project.description
                if (project.hasProperty("summary")) {
                  description = project.summary
                }
                url = "http://beam.apache.org"
                inceptionYear = "2016"
                licenses {
                  license {
                    name = "Apache License, Version 2.0"
                    url = "http://www.apache.org/licenses/LICENSE-2.0.txt"
                    distribution = "repo"
                  }
                }
                scm {
                  connection = "scm:git:https://gitbox.apache.org/repos/asf/beam.git"
                  developerConnection = "scm:git:https://gitbox.apache.org/repos/asf/beam.git"
                  url = "https://gitbox.apache.org/repos/asf?p=beam.git;a=summary"
                }
                issueManagement {
                  system = "jira"
                  url = "https://issues.apache.org/jira/browse/BEAM"
                }
                mailingLists {
                  mailingList {
                    name = "Beam Dev"
                    subscribe = "dev-subscribe@beam.apache.org"
                    unsubscribe = "dev-unsubscribe@beam.apache.org"
                    post = "dev@beam.apache.org"
                    archive = "http://www.mail-archive.com/dev%beam.apache.org"
                  }
                  mailingList {
                    name = "Beam User"
                    subscribe = "user-subscribe@beam.apache.org"
                    unsubscribe = "user-unsubscribe@beam.apache.org"
                    post = "user@beam.apache.org"
                    archive = "http://www.mail-archive.com/user%beam.apache.org"
                  }
                  mailingList {
                    name = "Beam Commits"
                    subscribe = "commits-subscribe@beam.apache.org"
                    unsubscribe = "commits-unsubscribe@beam.apache.org"
                    post = "commits@beam.apache.org"
                    archive = "http://www.mail-archive.com/commits%beam.apache.org"
                  }
                }
                developers {
                  developer {
                    name = "The Apache Beam Team"
                    email = "dev@beam.apache.org"
                    url = "http://beam.apache.org"
                    organization = "Apache Software Foundation"
                    organizationUrl = "http://www.apache.org"
                  }
                }
              }

              pom.withXml {
                def root = asNode()

                // Add "repositories" section if it was configured
                if (configuration.mavenRepositories && configuration.mavenRepositories.size() > 0) {
                  def repositoriesNode = root.appendNode('repositories')
                  configuration.mavenRepositories.each {
                    def repositoryNode = repositoriesNode.appendNode('repository')
                    repositoryNode.appendNode('id', it.get('id'))
                    repositoryNode.appendNode('url', it.get('url'))
                  }
                }

                def dependenciesNode = root.appendNode('dependencies')

                // BOMs, declared with 'platform' or 'enforced-platform', appear in <dependencyManagement> section
                def boms = []

                def generateDependenciesFromConfiguration = { param ->
                  project.configurations."${param.configuration}".allDependencies.each {
                    String category = it.getAttributes().getAttribute(Category.CATEGORY_ATTRIBUTE)
                    if (Category.ENFORCED_PLATFORM == category || Category.REGULAR_PLATFORM == category) {
                      boms.add(it)
                      return
                    }

                    def dependencyNode = dependenciesNode.appendNode('dependency')
                    def appendClassifier = { dep ->
                      dep.artifacts.each { art ->
                        if (art.hasProperty('classifier')) {
                          dependencyNode.appendNode('classifier', art.classifier)
                        }
                      }
                    }

                    if (it instanceof ProjectDependency) {
                      dependencyNode.appendNode('groupId', it.getDependencyProject().mavenGroupId)
                      dependencyNode.appendNode('artifactId', it.getDependencyProject().archivesBaseName)
                      dependencyNode.appendNode('version', it.version)
                      dependencyNode.appendNode('scope', param.scope)
                      appendClassifier(it)
                    } else {
                      dependencyNode.appendNode('groupId', it.group)
                      dependencyNode.appendNode('artifactId', it.name)
                      if (it.version != null) { // bom-managed artifacts do not have their versions
                        dependencyNode.appendNode('version', it.version)
                      }
                      dependencyNode.appendNode('scope', param.scope)
                      appendClassifier(it)
                    }

                    // Start with any exclusions that were added via configuration exclude rules.
                    // Then add all the exclusions that are specific to the dependency (if any
                    // were declared). Finally build the node that represents all exclusions.
                    def exclusions = []
                    exclusions += project.configurations."${param.configuration}".excludeRules
                    if (it.hasProperty('excludeRules')) {
                      exclusions += it.excludeRules
                    }
                    if (!exclusions.empty) {
                      def exclusionsNode = dependencyNode.appendNode('exclusions')
                      exclusions.each { exclude ->
                        def exclusionNode = exclusionsNode.appendNode('exclusion')
                        exclusionNode.appendNode('groupId', exclude.group)
                        exclusionNode.appendNode('artifactId', exclude.module)
                      }
                    }
                  }
                }

                // TODO: Should we use the runtime scope instead of the compile scope
                // which forces all our consumers to declare what they consume?
                generateDependenciesFromConfiguration(
                    configuration: (configuration.shadowClosure ? 'shadow' : 'compile'), scope: 'compile')
                generateDependenciesFromConfiguration(configuration: 'provided', scope: 'provided')

                if (!boms.isEmpty()) {
                  def dependencyManagementNode = root.appendNode('dependencyManagement')
                  def dependencyManagementDependencies = dependencyManagementNode.appendNode('dependencies')

                  // Resolve linkage error with guava jre vs android caused by Google Cloud libraries BOM
                  // https://github.com/GoogleCloudPlatform/cloud-opensource-java/wiki/The-Google-Cloud-Platform-Libraries-BOM#guava-versions--jre-or--android
                  def guavaDependencyNode = dependencyManagementDependencies.appendNode('dependency')
                  guavaDependencyNode.appendNode('groupId', 'com.google.guava')
                  guavaDependencyNode.appendNode('artifactId', 'guava')
                  guavaDependencyNode.appendNode('version', "$guava_version")

                  boms.each {
                    def dependencyNode = dependencyManagementDependencies.appendNode('dependency')
                    dependencyNode.appendNode('groupId', it.group)
                    dependencyNode.appendNode('artifactId', it.name)
                    dependencyNode.appendNode('version', it.version)
                    dependencyNode.appendNode('type', 'pom')
                    dependencyNode.appendNode('scope', 'import')
                  }
                }
                // NB: This must come after asNode() logic, as it seems asNode()
                // removes XML comments.
                // TODO: Load this from file?
                def elem = asElement()
                def hdr = elem.getOwnerDocument().createComment(
                    '''
  Licensed to the Apache Software Foundation (ASF) under one or more
  contributor license agreements.  See the NOTICE file distributed with
  this work for additional information regarding copyright ownership.
  The ASF licenses this file to You under the Apache License, Version 2.0
  (the "License"); you may not use this file except in compliance with
  the License.  You may obtain a copy of the License at
      http://www.apache.org/licenses/LICENSE-2.0
  Unless required by applicable law or agreed to in writing, software
  distributed under the License is distributed on an "AS IS" BASIS,
  WITHOUT WARRANTIES OR CONDITIONS OF ANY KIND, either express or implied.
  See the License for the specific language governing permissions and
  limitations under the License.
''')
                elem.insertBefore(hdr, elem.getFirstChild())
              }
            }
          }
        }
        // Only sign artifacts if we are performing a release
        if (isRelease(project) && !project.hasProperty('noSigning')) {
          project.apply plugin: "signing"
          project.signing {
            useGpgCmd()
            sign project.publishing.publications
          }
        }
      }

      // Ban these dependencies from all configurations
      project.configurations.all {
        // guava-jdk5 brings in classes which conflict with guava
        exclude group: "com.google.guava", module: "guava-jdk5"
        // Ban the usage of the JDK tools as a library as this is system dependent
        exclude group: "jdk.tools", module: "jdk.tools"
        // protobuf-lite duplicates classes which conflict with protobuf-java
        exclude group: "com.google.protobuf", module: "protobuf-lite"
        // Exclude these test dependencies because they bundle other common
        // test libraries classes causing version conflicts. Users should rely
        // on using the yyy-core package instead of the yyy-all package.
        exclude group: "org.hamcrest", module: "hamcrest-all"
      }

      // Force usage of the libraries defined within our common set found in the root
      // build.gradle instead of using Gradles default dependency resolution mechanism
      // which chooses the latest version available.
      //
      // TODO: Figure out whether we should force all dependency conflict resolution
      // to occur in the "shadow" and "shadowTest" configurations.
      project.configurations.all { config ->
        // When running beam_Dependency_Check, resolutionStrategy should not be used; otherwise
        // gradle-versions-plugin does not report the latest versions of the dependencies.
        def startTasks = project.gradle.startParameter.taskNames
        def inDependencyUpdates = 'dependencyUpdates' in startTasks || 'runBeamDependencyCheck' in startTasks

        // The "errorprone" configuration controls the classpath used by errorprone static analysis, which
        // has different dependencies than our project.
        if (config.getName() != "errorprone" && !inDependencyUpdates) {
          config.resolutionStrategy {
            // Filtering versionless coordinates that depend on BOM. Beam project needs to set the
            // versions for only handful libraries when building the project (BEAM-9542).
            def librariesWithVersion = project.library.java.values().findAll { it.split(':').size() > 2 }
            force librariesWithVersion
          }
        }
      }
    }
    def cleanUpTask = project.task('cleanUp') {
      dependsOn ':runners:google-cloud-dataflow-java:cleanUpDockerImages'
    }

    // When applied in a module's build.gradle file, this closure provides task for running
    // IO integration tests.
    project.ext.enableJavaPerformanceTesting = {

      // Use the implicit it parameter of the closure to handle zero argument or one argument map calls.
      // See: http://groovy-lang.org/closures.html#implicit-it
      JavaPerformanceTestConfiguration configuration = it ? it as JavaPerformanceTestConfiguration : new JavaPerformanceTestConfiguration()

      // Task for running integration tests
      def itTask = project.task('integrationTest', type: Test) {

        // Disable Gradle cache (it should not be used because the IT's won't run).
        outputs.upToDateWhen { false }

        include "**/*IT.class"

        def pipelineOptionsString = configuration.integrationTestPipelineOptions
        def pipelineOptionsStringFormatted
        def allOptionsList

        if(pipelineOptionsString) {
          allOptionsList = (new JsonSlurper()).parseText(pipelineOptionsString)
        }

        if (pipelineOptionsString && configuration.runner?.equalsIgnoreCase('dataflow')) {
          if (pipelineOptionsString.contains('use_runner_v2')) {
            dependsOn ':runners:google-cloud-dataflow-java:buildAndPushDockerContainer'
          } else {
            project.evaluationDependsOn(":runners:google-cloud-dataflow-java:worker:legacy-worker")
          }
        }

        // We construct the pipeline options during task execution time in order to get dockerImageName.
        doFirst {
          if (pipelineOptionsString && configuration.runner?.equalsIgnoreCase('dataflow')) {
            def dataflowRegion = project.findProperty('dataflowRegion') ?: 'us-central1'
            if (pipelineOptionsString.contains('use_runner_v2')) {
              def dockerImageName = project.project(':runners:google-cloud-dataflow-java').ext.dockerImageName
              allOptionsList.addAll([
                "--sdkContainerImage=${dockerImageName}",
                "--region=${dataflowRegion}"
              ])
            } else {
              def dataflowWorkerJar = project.findProperty('dataflowWorkerJar') ?:
                  project.project(":runners:google-cloud-dataflow-java:worker:legacy-worker").shadowJar.archivePath
              allOptionsList.addAll([
                // Keep as legacy flag to ensure via test this flag works for
                // legacy pipeline.
                '--workerHarnessContainerImage=',
                "--dataflowWorkerJar=${dataflowWorkerJar}",
                "--region=${dataflowRegion}"
              ])
            }
          }

          // Windows handles quotation marks differently
          if (pipelineOptionsString && System.properties['os.name'].toLowerCase().contains('windows')) {
            def allOptionsListFormatted = allOptionsList.collect { "\"$it\"" }
            pipelineOptionsStringFormatted = JsonOutput.toJson(allOptionsListFormatted)
          } else if (pipelineOptionsString) {
            pipelineOptionsStringFormatted = JsonOutput.toJson(allOptionsList)
          }

          systemProperties.beamTestPipelineOptions = pipelineOptionsStringFormatted ?: pipelineOptionsString
        }
      }
      project.afterEvaluate {
        // Ensure all tasks which use published docker images run before they are cleaned up
        project.tasks.each { t ->
          if (t.dependsOn.contains(":runners:google-cloud-dataflow-java:buildAndPushDockerContainer")) {
            t.finalizedBy cleanUpTask
          }
        }
      }
    }

    // When applied in a module's build.gradle file, this closure adds task providing
    // additional dependencies that might be needed while running integration tests.
    project.ext.provideIntegrationTestingDependencies = {

      // Use the implicit it parameter of the closure to handle zero argument or one argument map calls.
      // See: http://groovy-lang.org/closures.html#implicit-it
      JavaPerformanceTestConfiguration configuration = it ? it as JavaPerformanceTestConfiguration : new JavaPerformanceTestConfiguration()

      project.dependencies {
        def runner = configuration.runner
        def filesystem = configuration.filesystem

        /* include dependencies required by runners */
        //if (runner?.contains('dataflow')) {
        if (runner?.equalsIgnoreCase('dataflow')) {
          testRuntime it.project(path: ":runners:google-cloud-dataflow-java", configuration: 'testRuntime')
          testRuntime it.project(path: ":runners:google-cloud-dataflow-java:worker:legacy-worker", configuration: 'shadow')
        }

        if (runner?.equalsIgnoreCase('direct')) {
          testRuntime it.project(path: ":runners:direct-java", configuration: 'shadowTest')
        }

        if (runner?.equalsIgnoreCase('flink')) {
          testRuntime it.project(path: ":runners:flink:${project.ext.latestFlinkVersion}", configuration: 'testRuntime')
        }

        if (runner?.equalsIgnoreCase('spark')) {
          testRuntime it.project(path: ":runners:spark:2", configuration: 'testRuntime')
          testRuntime project.library.java.spark_core
          testRuntime project.library.java.spark_streaming

          // Testing the Spark runner causes a StackOverflowError if slf4j-jdk14 is on the classpath
          project.configurations.testRuntimeClasspath {
            exclude group: "org.slf4j", module: "slf4j-jdk14"
          }
        }

        /* include dependencies required by filesystems */
        if (filesystem?.equalsIgnoreCase('hdfs')) {
          testRuntime it.project(path: ":sdks:java:io:hadoop-file-system", configuration: 'testRuntime')
          testRuntime project.library.java.hadoop_client
        }

        /* include dependencies required by AWS S3 */
        if (filesystem?.equalsIgnoreCase('s3')) {
          testRuntime it.project(path: ":sdks:java:io:amazon-web-services", configuration: 'testRuntime')
        }
      }
      project.task('packageIntegrationTests', type: Jar)
    }

    /** ***********************************************************************************************/

    project.ext.applyGoNature = {
      // Define common lifecycle tasks and artifact types
      project.apply plugin: 'base'

      project.apply plugin: "com.github.blindpirate.gogradle"
      project.golang { goVersion = '1.16.5' }

      project.repositories {
        golang {
          // Gogradle doesn't like thrift: https://github.com/gogradle/gogradle/issues/183
          root 'git.apache.org/thrift.git'
          emptyDir()
        }
        golang {
          root 'github.com/apache/thrift'
          emptyDir()
        }
        project.clean.dependsOn project.goClean
        project.check.dependsOn project.goCheck
        project.assemble.dependsOn project.goBuild
      }

      project.idea {
        module {
          // The gogradle plugin downloads all dependencies into the source tree here,
          // which is a path baked into golang
          excludeDirs += project.file("${project.path}/vendor")

          // gogradle's private working directory
          excludeDirs += project.file("${project.path}/.gogradle")
        }
      }

      // Clean up the vendor directory that the gogragle plugin sets up on build.
      project.tasks.create(name: 'cleanVendor', type: Delete) {
        doFirst {
          delete project.file("vendor")
        }
      }
    }

    /** ***********************************************************************************************/

    project.ext.applyDockerNature = {
      project.apply plugin: "com.palantir.docker"
      project.docker { noCache true }
      project.tasks.create(name: "copyLicenses", type: Copy) {
        from "${project.rootProject.projectDir}/LICENSE"
        from "${project.rootProject.projectDir}/LICENSE.python"
        from "${project.rootProject.projectDir}/NOTICE"
        into "build/target"
      }
      project.tasks.dockerPrepare.dependsOn project.tasks.copyLicenses
    }

    project.ext.applyDockerRunNature = {
      project.apply plugin: "com.palantir.docker-run"
    }
    /** ***********************************************************************************************/

    project.ext.applyGroovyNature = {
      project.apply plugin: "groovy"

      project.apply plugin: "com.diffplug.spotless"
      def disableSpotlessCheck = project.hasProperty('disableSpotlessCheck') &&
          project.disableSpotlessCheck == 'true'
      project.spotless {
        enforceCheck !disableSpotlessCheck
        def grEclipseConfig = project.project(":").file("buildSrc/greclipse.properties")
        groovy {
          greclipse().configFile(grEclipseConfig)
          target project.fileTree(project.projectDir) { include '**/*.groovy' }
        }
        groovyGradle { greclipse().configFile(grEclipseConfig) }
      }
    }

    // containerImageName returns a configurable container image name, by default a
    // development image at docker.io (see sdks/CONTAINERS.md):
    //
    //    format: apache/beam_$NAME_sdk:latest
    //    ie: apache/beam_python3.7_sdk:latest apache/beam_java8_sdk:latest apache/beam_go_sdk:latest
    //
    // Both the root and tag can be defined using properties or explicitly provided.
    project.ext.containerImageName = {
      // Use the implicit it parameter of the closure to handle zero argument or one argument map calls.
      ContainerImageNameConfiguration configuration = it ? it as ContainerImageNameConfiguration : new ContainerImageNameConfiguration()

      if (configuration.root == null) {
        if (project.rootProject.hasProperty(["docker-repository-root"])) {
          configuration.root = project.rootProject["docker-repository-root"]
        } else {
          configuration.root = "${System.properties["user.name"]}-docker-apache.bintray.io/beam"
        }
      }
      if (configuration.tag == null) {
        if (project.rootProject.hasProperty(["docker-tag"])) {
          configuration.tag = project.rootProject["docker-tag"]
        } else {
          configuration.tag = 'latest'
        }
      }
      return "${configuration.root}/${configuration.name}:${configuration.tag}"
    }

    project.ext.containerImageTags = {
      String[] tags
      if (project.rootProject.hasProperty(["docker-tag-list"])) {
        tags = project.rootProject["docker-tag-list"].split(',')
      } else {
        tags = [
          project.rootProject.hasProperty(["docker-tag"]) ?
          project.rootProject["docker-tag"] : project.sdk_version
        ]
      }
      return tags
    }

    /** ***********************************************************************************************/

    // applyGrpcNature should only be applied to projects who wish to use
    // unvendored gRPC / protobuf dependencies.
    project.ext.applyGrpcNature = {
      project.apply plugin: "com.google.protobuf"
      project.protobuf {
        protoc {
          // The artifact spec for the Protobuf Compiler
          artifact = "com.google.protobuf:protoc:$protobuf_version" }

        // Configure the codegen plugins
        plugins {
          // An artifact spec for a protoc plugin, with "grpc" as
          // the identifier, which can be referred to in the "plugins"
          // container of the "generateProtoTasks" closure.
          grpc { artifact = "io.grpc:protoc-gen-grpc-java:$grpc_version" }
        }

        generateProtoTasks {
          ofSourceSet("main")*.plugins {
            // Apply the "grpc" plugin whose spec is defined above, without
            // options.  Note the braces cannot be omitted, otherwise the
            // plugin will not be added. This is because of the implicit way
            // NamedDomainObjectContainer binds the methods.
            grpc {}
          }
        }
      }

      def generatedProtoMainJavaDir = "${project.buildDir}/generated/source/proto/main/java"
      def generatedProtoTestJavaDir = "${project.buildDir}/generated/source/proto/test/java"
      def generatedGrpcMainJavaDir = "${project.buildDir}/generated/source/proto/main/grpc"
      def generatedGrpcTestJavaDir = "${project.buildDir}/generated/source/proto/test/grpc"
      project.idea {
        module {
          sourceDirs += project.file(generatedProtoMainJavaDir)
          generatedSourceDirs += project.file(generatedProtoMainJavaDir)

          testSourceDirs += project.file(generatedProtoTestJavaDir)
          generatedSourceDirs += project.file(generatedProtoTestJavaDir)

          sourceDirs += project.file(generatedGrpcMainJavaDir)
          generatedSourceDirs += project.file(generatedGrpcMainJavaDir)

          testSourceDirs += project.file(generatedGrpcTestJavaDir)
          generatedSourceDirs += project.file(generatedGrpcTestJavaDir)
        }
      }
    }

    /** ***********************************************************************************************/

    // applyPortabilityNature should only be applied to projects that want to use
    // vendored gRPC / protobuf dependencies.
    project.ext.applyPortabilityNature = {
      PortabilityNatureConfiguration configuration = it ? it as PortabilityNatureConfiguration : new PortabilityNatureConfiguration()

      if (configuration.archivesBaseName) {
        project.archivesBaseName = configuration.archivesBaseName
      }

      project.ext.applyJavaNature(
          enableStrictDependencies: false,
          exportJavadoc: false,
          enableSpotbugs: false,
          enableChecker: false,
          publish: configuration.publish,
          generatedClassPatterns: configuration.generatedClassPatterns,
          archivesBaseName: configuration.archivesBaseName,
          automaticModuleName: configuration.automaticModuleName,
          shadowJarValidationExcludes: it.shadowJarValidationExcludes,
          shadowClosure: GrpcVendoring_1_36_0.shadowClosure() << {
            // We perform all the code relocations but don't include
            // any of the actual dependencies since they will be supplied
            // by org.apache.beam:beam-vendor-grpc-v1p36p0:0.1
            dependencies {
              include(dependency { return false })
            }
          })

      // Don't force modules here because we don't want to take the shared declarations in build_rules.gradle
      // because we would like to have the freedom to choose which versions of dependencies we
      // are using for the portability APIs separate from what is being used inside other modules such as GCP.
      project.configurations.all { config ->
        config.resolutionStrategy { forcedModules = []}
      }

      project.apply plugin: "com.google.protobuf"
      project.protobuf {
        protoc {
          // The artifact spec for the Protobuf Compiler
          artifact = "com.google.protobuf:protoc:${GrpcVendoring_1_36_0.protobuf_version}" }

        // Configure the codegen plugins
        plugins {
          // An artifact spec for a protoc plugin, with "grpc" as
          // the identifier, which can be referred to in the "plugins"
          // container of the "generateProtoTasks" closure.
          grpc { artifact = "io.grpc:protoc-gen-grpc-java:${GrpcVendoring_1_36_0.grpc_version}" }
        }

        generateProtoTasks {
          ofSourceSet("main")*.plugins {
            // Apply the "grpc" plugin whose spec is defined above, without
            // options.  Note the braces cannot be omitted, otherwise the
            // plugin will not be added. This is because of the implicit way
            // NamedDomainObjectContainer binds the methods.
            grpc { }
          }
        }
      }

      project.dependencies GrpcVendoring_1_36_0.dependenciesClosure() << { shadow project.ext.library.java.vendored_grpc_1_36_0 }
    }

    /** ***********************************************************************************************/

    // TODO: Decide whether this should be inlined into the one project that relies on it
    // or be left here.
    project.ext.applyAvroNature = { project.apply plugin: "com.commercehub.gradle.plugin.avro" }

    project.ext.applyAntlrNature = {
      project.apply plugin: 'antlr'
      project.idea {
        module {
          // mark antlrs output folders as generated
          generatedSourceDirs += project.generateGrammarSource.outputDirectory
          generatedSourceDirs += project.generateTestGrammarSource.outputDirectory
        }
      }
    }

    // Creates a task to run the quickstart for a runner.
    // Releases version and URL, can be overriden for a RC release with
    // ./gradlew :release:runJavaExamplesValidationTask -Pver=2.3.0 -Prepourl=https://repository.apache.org/content/repositories/orgapachebeam-1027
    project.ext.createJavaExamplesArchetypeValidationTask = {
      JavaExamplesArchetypeValidationConfiguration config = it as JavaExamplesArchetypeValidationConfiguration
      def taskName = "run${config.type}Java${config.runner}"
      def releaseVersion = project.findProperty('ver') ?: project.version
      def releaseRepo = project.findProperty('repourl') ?: 'https://repository.apache.org/content/repositories/snapshots'
      def argsNeeded = [
        "--ver=${releaseVersion}",
        "--repourl=${releaseRepo}"
      ]
      if (config.gcpProject) {
        argsNeeded.add("--gcpProject=${config.gcpProject}")
      }
      if (config.gcpRegion) {
        argsNeeded.add("--gcpRegion=${config.gcpRegion}")
      }
      if (config.gcsBucket) {
        argsNeeded.add("--gcsBucket=${config.gcsBucket}")
      }
      if (config.bqDataset) {
        argsNeeded.add("--bqDataset=${config.bqDataset}")
      }
      if (config.pubsubTopic) {
        argsNeeded.add("--pubsubTopic=${config.pubsubTopic}")
      }
      project.evaluationDependsOn(':release')
      project.task(taskName, dependsOn: ':release:classes', type: JavaExec) {
        group = "Verification"
        description = "Run the Beam ${config.type} with the ${config.runner} runner"
        main = "${config.type}-java-${config.runner}".toLowerCase()
        classpath = project.project(':release').sourceSets.main.runtimeClasspath
        args argsNeeded
      }
    }


    /** ***********************************************************************************************/

    // Method to create the PortableValidatesRunnerTask.
    // The method takes PortableValidatesRunnerConfiguration as parameter.
    project.ext.createPortableValidatesRunnerTask = {
      /*
       * We need to rely on manually specifying these evaluationDependsOn to ensure that
       * the following projects are evaluated before we evaluate this project. This is because
       * we are attempting to reference the "sourceSets.test.output" directly.
       */
      project.evaluationDependsOn(":sdks:java:core")
      project.evaluationDependsOn(":runners:core-java")
      def config = it ? it as PortableValidatesRunnerConfiguration : new PortableValidatesRunnerConfiguration()
      def name = config.name
      def beamTestPipelineOptions = [
        "--runner=org.apache.beam.runners.portability.testing.TestPortableRunner",
        "--jobServerDriver=${config.jobServerDriver}",
        "--environmentCacheMillis=10000",
        "--experiments=beam_fn_api",
      ]
      beamTestPipelineOptions.addAll(config.pipelineOpts)
      if (config.environment == PortableValidatesRunnerConfiguration.Environment.EMBEDDED) {
        beamTestPipelineOptions += "--defaultEnvironmentType=EMBEDDED"
      }
      if (config.jobServerConfig) {
        beamTestPipelineOptions.add("--jobServerConfig=${config.jobServerConfig}")
      }
      config.systemProperties.put("beamTestPipelineOptions", JsonOutput.toJson(beamTestPipelineOptions))
      project.tasks.create(name: name, type: Test) {
        group = "Verification"
        description = "Validates the PortableRunner with JobServer ${config.jobServerDriver}"
        systemProperties config.systemProperties
        classpath = config.testClasspathConfiguration
        testClassesDirs = project.files(project.project(":sdks:java:core").sourceSets.test.output.classesDirs, project.project(":runners:core-java").sourceSets.test.output.classesDirs)
        maxParallelForks config.numParallelTests
        useJUnit(config.testCategories)
        filter(config.testFilter)
        // increase maxHeapSize as this is directly correlated to direct memory,
        // see https://issues.apache.org/jira/browse/BEAM-6698
        maxHeapSize = '4g'
        if (config.environment == PortableValidatesRunnerConfiguration.Environment.DOCKER) {
          dependsOn ':sdks:java:container:java8:docker'
        }
      }
    }

    /** ***********************************************************************************************/

    // Method to create the crossLanguageValidatesRunnerTask.
    // The method takes crossLanguageValidatesRunnerConfiguration as parameter.
    project.ext.createCrossLanguageValidatesRunnerTask = {
      // This task won't work if the python build file doesn't exist.
      if (!project.project(":sdks:python").buildFile.exists()) {
        System.err.println 'Python build file not found. Skipping createCrossLanguageValidatesRunnerTask.'
        return
      }
      def config = it ? it as CrossLanguageValidatesRunnerConfiguration : new CrossLanguageValidatesRunnerConfiguration()

      project.evaluationDependsOn(":sdks:python")
      project.evaluationDependsOn(":sdks:java:testing:expansion-service")
      project.evaluationDependsOn(":runners:core-construction-java")

      // Task for launching expansion services
      def envDir = project.project(":sdks:python").envdir
      def pythonDir = project.project(":sdks:python").projectDir
      def javaPort = getRandomPort()
      def pythonPort = getRandomPort()
      def expansionJar = project.project(':sdks:java:testing:expansion-service').buildTestExpansionServiceJar.archivePath
      def expansionServiceOpts = [
        "group_id": project.name,
        "java_expansion_service_jar": expansionJar,
        "java_port": javaPort,
        "python_virtualenv_dir": envDir,
        "python_expansion_service_module": "apache_beam.runners.portability.expansion_service_test",
        "python_port": pythonPort
      ]
      def serviceArgs = project.project(':sdks:python').mapToArgString(expansionServiceOpts)
      def pythonContainerSuffix = project.project(':sdks:python').pythonVersion == '2.7' ? '2' : project.project(':sdks:python').pythonVersion.replace('.', '')
      def javaContainerSuffix
      if (JavaVersion.current() == JavaVersion.VERSION_1_8) {
        javaContainerSuffix = 'java8'
      } else if (JavaVersion.current() == JavaVersion.VERSION_11) {
        javaContainerSuffix = 'java11'
      } else {
        throw new GradleException("unsupported java version.")
      }
      def setupTask = project.tasks.create(name: config.name+"Setup", type: Exec) {
        dependsOn ':sdks:java:container:'+javaContainerSuffix+':docker'
        dependsOn ':sdks:python:container:py'+pythonContainerSuffix+':docker'
        dependsOn ':sdks:java:testing:expansion-service:buildTestExpansionServiceJar'
        dependsOn ":sdks:python:installGcpTest"
        // setup test env
        executable 'sh'
        args '-c', "$pythonDir/scripts/run_expansion_services.sh stop --group_id ${project.name} && $pythonDir/scripts/run_expansion_services.sh start $serviceArgs"
      }

      def mainTask = project.tasks.create(name: config.name) {
        group = "Verification"
        description = "Validates cross-language capability of runner"
      }

      def cleanupTask = project.tasks.create(name: config.name+'Cleanup', type: Exec) {
        // teardown test env
        executable 'sh'
        args '-c', "$pythonDir/scripts/run_expansion_services.sh stop --group_id ${project.name}"
      }
      setupTask.finalizedBy cleanupTask
      config.startJobServer.finalizedBy config.cleanupJobServer

      def sdkLocationOpt = []
      if (config.needsSdkLocation) {
        setupTask.dependsOn ':sdks:python:sdist'
        sdkLocationOpt = [
          "--sdk_location=${pythonDir}/build/apache-beam.tar.gz"
        ]
      }

      ['Java': javaPort, 'Python': pythonPort].each { sdk, port ->
        // Task for running testcases in Java SDK
        def javaTask = project.tasks.create(name: config.name+"JavaUsing"+sdk, type: Test) {
          group = "Verification"
          description = "Validates runner for cross-language capability of using ${sdk} transforms from Java SDK"
          systemProperty "beamTestPipelineOptions", JsonOutput.toJson(config.javaPipelineOptions)
          systemProperty "expansionJar", expansionJar
          systemProperty "expansionPort", port
          classpath = config.classpath
          testClassesDirs = project.files(project.project(":runners:core-construction-java").sourceSets.test.output.classesDirs)
          maxParallelForks config.numParallelTests
          useJUnit(config.javaTestCategories)
          // increase maxHeapSize as this is directly correlated to direct memory,
          // see https://issues.apache.org/jira/browse/BEAM-6698
          maxHeapSize = '4g'
          dependsOn setupTask
          dependsOn config.startJobServer
        }
        mainTask.dependsOn javaTask
        cleanupTask.mustRunAfter javaTask
        config.cleanupJobServer.mustRunAfter javaTask

        // Task for running testcases in Python SDK
        def beamPythonTestPipelineOptions = [
          "pipeline_opts": config.pythonPipelineOptions + sdkLocationOpt,
          "test_opts": config.pytestOptions,
          "suite": "xlangValidateRunner",
          "collect": config.pythonTestAttr
        ]
        def cmdArgs = project.project(':sdks:python').mapToArgString(beamPythonTestPipelineOptions)
        def pythonTask = project.tasks.create(name: config.name+"PythonUsing"+sdk, type: Exec) {
          group = "Verification"
          description = "Validates runner for cross-language capability of using ${sdk} transforms from Python SDK"
          environment "EXPANSION_JAR", expansionJar
          environment "EXPANSION_PORT", port
          executable 'sh'
          args '-c', ". $envDir/bin/activate && cd $pythonDir && ./scripts/run_integration_test.sh $cmdArgs"
          dependsOn setupTask
          dependsOn config.startJobServer
        }
        mainTask.dependsOn pythonTask
        cleanupTask.mustRunAfter pythonTask
        config.cleanupJobServer.mustRunAfter pythonTask
      }

      // Task for running Python-only testcases in Java SDK
      def javaUsingPythonOnlyTask = project.tasks.create(name: config.name+"JavaUsingPythonOnly", type: Test) {
        group = "Verification"
        description = "Validates runner for cross-language capability of using Python-only transforms from Java SDK"
        systemProperty "beamTestPipelineOptions", JsonOutput.toJson(config.javaPipelineOptions)
        systemProperty "expansionJar", expansionJar
        systemProperty "expansionPort", pythonPort
        classpath = config.classpath
        testClassesDirs = project.files(project.project(":runners:core-construction-java").sourceSets.test.output.classesDirs)
        maxParallelForks config.numParallelTests
        useJUnit {
          includeCategories 'org.apache.beam.sdk.testing.UsesPythonExpansionService'
        }
        // increase maxHeapSize as this is directly correlated to direct memory,
        // see https://issues.apache.org/jira/browse/BEAM-6698
        maxHeapSize = '4g'
        dependsOn setupTask
        dependsOn config.startJobServer
      }
      mainTask.dependsOn javaUsingPythonOnlyTask
      cleanupTask.mustRunAfter javaUsingPythonOnlyTask
      config.cleanupJobServer.mustRunAfter javaUsingPythonOnlyTask

      // Task for running testcases in Python SDK
      def beamPythonTestPipelineOptions = [
        "pipeline_opts": config.pythonPipelineOptions + sdkLocationOpt,
        "test_opts":  config.pytestOptions,
        "suite": "xlangSqlValidateRunner",
        "collect": "xlang_sql_expansion_service"
      ]
      def cmdArgs = project.project(':sdks:python').mapToArgString(beamPythonTestPipelineOptions)
      def pythonSqlTask = project.tasks.create(name: config.name+"PythonUsingSql", type: Exec) {
        group = "Verification"
        description = "Validates runner for cross-language capability of using Java's SqlTransform from Python SDK"
        executable 'sh'
        args '-c', ". $envDir/bin/activate && cd $pythonDir && ./scripts/run_integration_test.sh $cmdArgs"
        dependsOn setupTask
        dependsOn config.startJobServer
        dependsOn ':sdks:java:extensions:sql:expansion-service:shadowJar'
      }
      mainTask.dependsOn pythonSqlTask
      cleanupTask.mustRunAfter pythonSqlTask
      config.cleanupJobServer.mustRunAfter pythonSqlTask
    }

    /** ***********************************************************************************************/

    project.ext.applyPythonNature = {

      // Define common lifecycle tasks and artifact types
      project.apply plugin: "base"

      // For some reason base doesn't define a test task  so we define it below and make
      // check depend on it. This makes the Python project similar to the task layout like
      // Java projects, see https://docs.gradle.org/4.2.1/userguide/img/javaPluginTasks.png
      if (project.tasks.findByName('test') == null) {
        project.task('test') {}
      }
      project.check.dependsOn project.test

      project.evaluationDependsOn(":runners:google-cloud-dataflow-java:worker")

      // Due to Beam-4256, we need to limit the length of virtualenv path to make the
      // virtualenv activated properly. So instead of include project name in the path,
      // we use the hash value.
      // LI configs for python path
      project.ext.envdir = "/export/content/data/tmp/py-beam" // "${project.rootProject.buildDir}/gradleenv/${project.name.hashCode()}"
      def pythonRootDir = "${project.rootDir}/sdks/python"

      // Python interpreter version for virtualenv setup and test run. This value can be
      // set from commandline with -PpythonVersion, or in build script of certain project.
      // If none of them applied, version set here will be used as default value.
      project.ext.pythonVersion = project.hasProperty('pythonVersion') ?
          project.pythonVersion : '3.8'

      project.task('setupVirtualenv')  {
        doLast {
          def virtualenvCmd = [
            'virtualenv',
            "${project.ext.envdir}",
            // This is the absolute path for Python 3.6 on linkedin hosts.
            // Python 3.6 is required at Linkedin instead of the 3.5 version supported in open source.
            '--python=/export/apps/python/3.6/bin/python3.6'
          ]
          project.exec { commandLine virtualenvCmd }
          project.exec {
            executable 'sh'
<<<<<<< HEAD
            args '-c', ". ${project.ext.envdir}/bin/activate && pip install --retries 10 --upgrade tox==3.11.1 -r ${project.rootDir}/sdks/python/build-requirements.txt -r ${project.rootDir}/sdks/python/build-requirements-linkedin.txt"
=======
            args '-c', ". ${project.ext.envdir}/bin/activate && pip install --retries 10 --upgrade tox==3.20.1 -r ${project.rootDir}/sdks/python/build-requirements.txt"
>>>>>>> b10590cc
          }
        }
        // Gradle will delete outputs whenever it thinks they are stale. Putting a
        // specific binary here could make gradle delete it while pip will believe
        // the package is fully installed.
        outputs.dirs(project.ext.envdir)
      }

      project.ext.pythonSdkDeps = project.files(
          project.fileTree(
          dir: "${project.rootDir}",
          include: ['model/**', 'sdks/python/**'],
          // Exclude temporary directories and files that are generated
          // during build and test.
          exclude: [
            '**/build/**',
            '**/dist/**',
            '**/target/**',
            '**/*.pyc',
            'sdks/python/*.egg*/**',
            'sdks/python/test-suites/**',
            'sdks/python/__pycache__',
            '**/reports/test/index.html',
          ])
          )
      def copiedSrcRoot = "${project.buildDir}/srcs"

      // Create new configuration distTarBall which represents Python source
      // distribution tarball generated by :sdks:python:sdist.
      project.configurations { distTarBall }

      project.task('installGcpTest')  {
        dependsOn 'setupVirtualenv'
        dependsOn ':sdks:python:sdist'
        doLast {
          def distTarBall = "${pythonRootDir}/build/apache-beam.tar.gz"
          project.exec {
            executable 'sh'
            args '-c', ". ${project.ext.envdir}/bin/activate && pip install --retries 10 ${distTarBall}[gcp,test,aws,azure]"
          }
        }
      }

      project.task('cleanPython') {
        doLast {
          def activate = "${project.ext.envdir}/bin/activate"
          project.exec {
            executable 'sh'
            args '-c', "if [ -e ${activate} ]; then " +
                ". ${activate} && cd ${pythonRootDir} && python setup.py clean; " +
                "fi"
          }
          project.delete project.buildDir     // Gradle build directory
          project.delete project.ext.envdir   // virtualenv directory
          project.delete "$project.projectDir/target"   // tox work directory
        }
      }
      project.clean.dependsOn project.cleanPython
      // Force this subproject's clean to run before the main :clean, to avoid
      // racing on deletes.
      project.rootProject.clean.dependsOn project.clean

      // Return a joined String from a Map that contains all commandline args of
      // IT test.
      project.ext.mapToArgString = { argMap ->
        def argList = []
        argMap.each { k, v ->
          if (v in List) {
            v = "\"${v.join(' ')}\""
          } else if (v in String && v.contains(' ')) {
            // We should use double quote around the arg value if it contains series
            // of flags joined with space. Otherwise, commandline parsing of the
            // shell script will be broken.
            v = "\"${v.replace('"', '')}\""
          }
          argList.add("--$k $v")
        }
        return argList.join(' ')
      }

      project.ext.toxTask = { name, tox_env, posargs='' ->
        project.tasks.create(name) {
          dependsOn 'setupVirtualenv'
          dependsOn ':sdks:python:sdist'

          doLast {
            // Python source directory is also tox execution workspace, We want
            // to isolate them per tox suite to avoid conflict when running
            // multiple tox suites in parallel.
            project.copy { from project.pythonSdkDeps; into copiedSrcRoot }

            def copiedPyRoot = "${copiedSrcRoot}/sdks/python"
            def distTarBall = "${pythonRootDir}/build/apache-beam.tar.gz"
            project.exec {
              executable 'sh'
              args '-c', ". ${project.ext.envdir}/bin/activate && cd ${copiedPyRoot} && scripts/run_tox.sh $tox_env $distTarBall '$posargs'"
            }
          }
          inputs.files project.pythonSdkDeps
          outputs.files project.fileTree(dir: "${pythonRootDir}/target/.tox/${tox_env}/log/")
        }
      }

      // Run single or a set of integration tests with provided test options and pipeline options.
      project.ext.enablePythonPerformanceTest = {

        // Use the implicit it parameter of the closure to handle zero argument or one argument map calls.
        // See: http://groovy-lang.org/closures.html#implicit-it
        def config = it ? it as PythonPerformanceTestConfiguration : new PythonPerformanceTestConfiguration()

        project.task('integrationTest') {
          dependsOn 'installGcpTest'
          dependsOn ':sdks:python:sdist'

          doLast {
            def argMap = [:]

            // Build test options that configures test environment and framework
            def testOptions = []
            if (config.tests)
              testOptions += "$config.tests"
            if (config.attribute)
              testOptions += "-m=$config.attribute"
            testOptions.addAll(config.extraTestOptions)
            argMap["test_opts"] = testOptions

            // Build pipeline options that configures pipeline job
            if (config.pipelineOptions)
              argMap["pipeline_opts"] = config.pipelineOptions
            if (config.kmsKeyName)
              argMap["kms_key_name"] = config.kmsKeyName
            argMap["suite"] = "integrationTest-perf"

            def cmdArgs = project.mapToArgString(argMap)
            def runScriptsDir = "${pythonRootDir}/scripts"
            project.exec {
              executable 'sh'
              args '-c', ". ${project.ext.envdir}/bin/activate && ${runScriptsDir}/run_integration_test.sh ${cmdArgs}"
            }
          }
        }
      }

      def addPortableWordCountTask = { boolean isStreaming, String runner ->
        def taskName = 'portableWordCount' + runner + (isStreaming ? 'Streaming' : 'Batch')
        def flinkJobServerProject = ":runners:flink:${project.ext.latestFlinkVersion}:job-server"
        project.task(taskName) {
          dependsOn = ['installGcpTest']
          mustRunAfter = [
            ":runners:flink:${project.ext.latestFlinkVersion}:job-server:shadowJar",
            ':runners:spark:2:job-server:shadowJar',
            ':sdks:python:container:py36:docker',
            ':sdks:python:container:py37:docker',
            ':sdks:python:container:py38:docker',
          ]
          doLast {
            // TODO: Figure out GCS credentials and use real GCS input and output.
            def outputDir = File.createTempDir(taskName, '')
            def options = [
              "--input=/etc/profile",
              "--output=${outputDir}/out.txt",
              "--runner=${runner}",
              "--parallelism=2",
              "--sdk_worker_parallelism=1",
              "--flink_job_server_jar=${project.project(flinkJobServerProject).shadowJar.archivePath}",
              "--spark_job_server_jar=${project.project(':runners:spark:2:job-server').shadowJar.archivePath}",
            ]
            if (isStreaming)
              options += [
                "--streaming"
              ]
            else
              // workaround for local file output in docker container
              options += [
                "--environment_cache_millis=60000"
              ]
            if (project.hasProperty("jobEndpoint"))
              options += [
                "--job_endpoint=${project.property('jobEndpoint')}"
              ]
            if (project.hasProperty("environmentType")) {
              options += [
                "--environment_type=${project.property('environmentType')}"
              ]
            }
            if (project.hasProperty("environmentConfig")) {
              options += [
                "--environment_config=${project.property('environmentConfig')}"
              ]
            }
            project.exec {
              executable 'sh'
              args '-c', ". ${project.ext.envdir}/bin/activate && python -m apache_beam.examples.wordcount ${options.join(' ')}"
              // TODO: Check that the output file is generated and runs.
            }
          }
        }
      }
      project.ext.addPortableWordCountTasks = {
        ->
        addPortableWordCountTask(false, "FlinkRunner")
        addPortableWordCountTask(true, "FlinkRunner")
        addPortableWordCountTask(false, "SparkRunner")
      }

      project.ext.getVersionSuffix = { String version ->
        return version == '2.7' ? '2' : version.replace('.', '')
      }

      project.ext.getVersionsAsList = { String propertyName ->
        return project.getProperty(propertyName).split(',')
      }
    }
  }

  private void setAutomaticModuleNameHeader(JavaNatureConfiguration configuration, Project project) {
    if (configuration.publish && !configuration.automaticModuleName) {
      throw new GradleException("Expected automaticModuleName to be set for the module that is published to maven repository.")
    } else if (configuration.automaticModuleName) {
      project.jar.manifest {
        attributes 'Automatic-Module-Name': configuration.automaticModuleName
      }
    }
  }
}<|MERGE_RESOLUTION|>--- conflicted
+++ resolved
@@ -382,17 +382,12 @@
 
     // Automatically use the official release version if we are performing a release
     // otherwise append '-SNAPSHOT'
-<<<<<<< HEAD
-    project.version = '2.28.0.7'
+    project.version = '2.34.0.0'
 
     if (isLinkedin(project)) {
       project.ext.mavenGroupId = 'com.linkedin.beam'
     }
     if (!isRelease(project) || isSnapshot(project)) {
-=======
-    project.version = '2.34.0'
-    if (!isRelease(project)) {
->>>>>>> b10590cc
       project.version += '-SNAPSHOT'
     }
 
@@ -491,11 +486,8 @@
     def spark_version = "2.4.8"
     def spotbugs_version = "4.0.6"
     def testcontainers_version = "1.15.1"
-<<<<<<< HEAD
-=======
     def arrow_version = "5.0.0"
     def jmh_version = "1.32"
->>>>>>> b10590cc
 
     // A map of maps containing common libraries used per language. To use:
     // dependencies {
@@ -875,22 +867,6 @@
         maxHeapSize = '2g'
       }
 
-<<<<<<< HEAD
-      // Most of our modules have null errors. Once they are fixed, we can
-      // set enableChecker=true in the build.gradle. Until then, we can pass -PenableChecker to
-      // find a few errors and fix them.
-      if (configuration.enableChecker) {
-        project.apply plugin: 'org.checkerframework'
-
-        project.checkerFramework {
-          checkers = [
-            'org.checkerframework.checker.nullness.NullnessChecker'
-          ]
-          extraJavacArgs = [
-            '-AskipDefs=AutoValue_.*'
-          ]
-        }
-=======
       List<String> skipDefRegexes = []
       skipDefRegexes << "AutoValue_.*"
       skipDefRegexes << "AutoOneOf_.*"
@@ -926,7 +902,6 @@
           "-AskipUses=${skipUsesRegex}",
           "-AsuppressWarnings=annotation.not.completed",
         ]
->>>>>>> b10590cc
 
         project.dependencies {
           checkerFramework("org.checkerframework:checker:$checkerframework_version")
@@ -2317,11 +2292,7 @@
           project.exec { commandLine virtualenvCmd }
           project.exec {
             executable 'sh'
-<<<<<<< HEAD
             args '-c', ". ${project.ext.envdir}/bin/activate && pip install --retries 10 --upgrade tox==3.11.1 -r ${project.rootDir}/sdks/python/build-requirements.txt -r ${project.rootDir}/sdks/python/build-requirements-linkedin.txt"
-=======
-            args '-c', ". ${project.ext.envdir}/bin/activate && pip install --retries 10 --upgrade tox==3.20.1 -r ${project.rootDir}/sdks/python/build-requirements.txt"
->>>>>>> b10590cc
           }
         }
         // Gradle will delete outputs whenever it thinks they are stale. Putting a
