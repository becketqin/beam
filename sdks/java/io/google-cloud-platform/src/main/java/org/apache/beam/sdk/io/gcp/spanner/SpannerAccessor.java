--- conflicted
+++ resolved
@@ -232,8 +232,6 @@
         spanner, databaseClient, databaseAdminClient, batchClient, spannerConfig);
   }
 
-<<<<<<< HEAD
-=======
   private static String getEndpoint(String host) {
     URL url;
     try {
@@ -245,7 +243,6 @@
         "%s:%s", url.getHost(), url.getPort() < 0 ? url.getDefaultPort() : url.getPort());
   }
 
->>>>>>> b10590cc
   public DatabaseClient getDatabaseClient() {
     return databaseClient;
   }
