--- conflicted
+++ resolved
@@ -1564,10 +1564,7 @@
     }
 
     public static class Result implements POutput, PInput {
-<<<<<<< HEAD
-=======
       private PCollection<KV<String, JsonArray>> keyedResources;
->>>>>>> b10590cc
       private PCollection<JsonArray> resources;
 
       private PCollection<HealthcareIOError<String>> failedSearches;
@@ -1592,9 +1589,6 @@
 
       private Result(PCollectionTuple pct) {
         this.pct = pct;
-<<<<<<< HEAD
-        this.resources = pct.get(OUT).setCoder(JsonArrayCoder.of());
-=======
         this.keyedResources =
             pct.get(OUT).setCoder(KvCoder.of(StringUtf8Coder.of(), JsonArrayCoder.of()));
         this.resources =
@@ -1604,7 +1598,6 @@
                     MapElements.into(TypeDescriptor.of(JsonArray.class))
                         .via((KV<String, JsonArray> in) -> in.getValue()))
                 .setCoder(JsonArrayCoder.of());
->>>>>>> b10590cc
         this.failedSearches =
             pct.get(DEAD_LETTER).setCoder(HealthcareIOErrorCoder.of(StringUtf8Coder.of()));
       }
@@ -1652,12 +1645,8 @@
     }
 
     /** The tag for the main output of Fhir Messages. */
-<<<<<<< HEAD
-    public static final TupleTag<JsonArray> OUT = new TupleTag<JsonArray>() {};
-=======
     public static final TupleTag<KV<String, JsonArray>> OUT =
         new TupleTag<KV<String, JsonArray>>() {};
->>>>>>> b10590cc
     /** The tag for the deadletter output of Fhir Messages. */
     public static final TupleTag<HealthcareIOError<String>> DEAD_LETTER =
         new TupleTag<HealthcareIOError<String>>() {};
@@ -1704,17 +1693,6 @@
       }
 
       /** DoFn for searching messages from the Fhir store with error handling. */
-<<<<<<< HEAD
-      static class SearchResourcesFn extends DoFn<KV<String, Map<String, String>>, JsonArray> {
-
-        private Distribution searchLatencyMs =
-            Metrics.distribution(SearchResourcesFn.class, "fhir-search-latency-ms");
-        private Counter failedSearches =
-            Metrics.counter(SearchResourcesFn.class, "failed-fhir-searches");
-        private static final Logger LOG = LoggerFactory.getLogger(SearchResourcesFn.class);
-        private final Counter successfulSearches =
-            Metrics.counter(SearchResourcesFn.class, "successful-fhir-searches");
-=======
       class SearchResourcesFn extends DoFn<FhirSearchParameter<T>, KV<String, JsonArray>> {
 
         private final Counter searchResourceErrors =
@@ -1728,7 +1706,6 @@
                 SearchResourcesFn.class, BASE_METRIC_PREFIX + "search_resource_latency_ms");
 
         private final Logger log = LoggerFactory.getLogger(SearchResourcesFn.class);
->>>>>>> b10590cc
         private HealthcareApiClient client;
         private final ValueProvider<String> fhirStore;
 
@@ -1795,13 +1772,8 @@
           while (iter.hasNext()) {
             result.addAll(iter.next());
           }
-<<<<<<< HEAD
-          searchLatencyMs.update(System.currentTimeMillis() - startTime);
-          this.successfulSearches.inc();
-=======
           searchResourceLatencyMs.update(java.time.Instant.now().toEpochMilli() - start);
           searchResourceSuccess.inc();
->>>>>>> b10590cc
           return result;
         }
       }
