/*
 * Licensed to the Apache Software Foundation (ASF) under one
 * or more contributor license agreements.  See the NOTICE file
 * distributed with this work for additional information
 * regarding copyright ownership.  The ASF licenses this file
 * to you under the Apache License, Version 2.0 (the
 * "License"); you may not use this file except in compliance
 * with the License.  You may obtain a copy of the License at
 *
 *     http://www.apache.org/licenses/LICENSE-2.0
 *
 * Unless required by applicable law or agreed to in writing, software
 * distributed under the License is distributed on an "AS IS" BASIS,
 * WITHOUT WARRANTIES OR CONDITIONS OF ANY KIND, either express or implied.
 * See the License for the specific language governing permissions and
 * limitations under the License.
 */
package org.apache.beam.fn.harness;

import java.util.Collection;
import java.util.Iterator;
import java.util.LinkedHashMap;
import java.util.Objects;
import java.util.Random;
import java.util.concurrent.atomic.AtomicLong;
import javax.annotation.Nullable;
import javax.annotation.concurrent.NotThreadSafe;
import org.apache.beam.fn.harness.Cache.Shrinkable;
import org.apache.beam.runners.core.GlobalCombineFnRunner;
import org.apache.beam.runners.core.GlobalCombineFnRunners;
import org.apache.beam.runners.core.NullSideInputReader;
import org.apache.beam.sdk.coders.Coder;
import org.apache.beam.sdk.fn.data.FnDataReceiver;
import org.apache.beam.sdk.options.PipelineOptions;
import org.apache.beam.sdk.transforms.Combine.CombineFn;
<<<<<<< HEAD
=======
import org.apache.beam.sdk.transforms.windowing.BoundedWindow;
import org.apache.beam.sdk.transforms.windowing.PaneInfo;
import org.apache.beam.sdk.util.Weighted;
>>>>>>> 5bb31275
import org.apache.beam.sdk.util.WindowedValue;
import org.apache.beam.sdk.values.KV;
import org.apache.beam.vendor.guava.v26_0_jre.com.google.common.annotations.VisibleForTesting;
<<<<<<< HEAD
import org.apache.beam.vendor.guava.v26_0_jre.com.google.common.io.ByteStreams;
import org.apache.beam.vendor.guava.v26_0_jre.com.google.common.io.CountingOutputStream;
=======
import org.joda.time.Instant;
>>>>>>> 5bb31275

/**
 * Static utility methods that provide a grouping table implementation.
 *
 * <p>{@link NotThreadSafe} because the caller must use the bundle processing thread when invoking
 * {@link #put} and {@link #flush}. {@link #shrink} may be called from any thread.
 */
@SuppressWarnings({
  "nullness" // TODO(https://issues.apache.org/jira/browse/BEAM-10402)
})
@NotThreadSafe
public class PrecombineGroupingTable<K, InputT, AccumT>
    implements Shrinkable<PrecombineGroupingTable<K, InputT, AccumT>>, Weighted {

  private static final Instant IGNORED = BoundedWindow.TIMESTAMP_MIN_VALUE;

  /**
   * Returns a grouping table that combines inputs into an accumulator. The grouping table uses the
   * cache to defer flushing output until the cache evicts the table.
   */
  public static <K, InputT, AccumT> PrecombineGroupingTable<K, InputT, AccumT> combining(
      PipelineOptions options,
      Cache<Object, Object> cache,
      CombineFn<InputT, AccumT, ?> combineFn,
      Coder<K> keyCoder) {
    return new PrecombineGroupingTable<>(
        options,
        cache,
        keyCoder,
        GlobalCombineFnRunners.create(combineFn),
        Caches::weigh,
        Caches::weigh);
  }

  /**
   * Returns a grouping table that combines inputs into an accumulator with sampling {@link
   * SizeEstimator SizeEstimators}. The grouping table uses the cache to defer flushing output until
   * the cache evicts the table.
   */
<<<<<<< HEAD
  public static <K, InputT, AccumT>
      GroupingTable<WindowedValue<K>, InputT, AccumT> combiningAndSampling(
          PipelineOptions options,
          CombineFn<InputT, AccumT, ?> combineFn,
          Coder<K> keyCoder,
          Coder<? super AccumT> accumulatorCoder,
          double sizeEstimatorSampleRate,
          boolean isGloballyWindowed) {
    Combiner<WindowedValue<K>, InputT, AccumT, ?> valueCombiner =
        new ValueCombiner<>(
            GlobalCombineFnRunners.create(combineFn), NullSideInputReader.empty(), options);
    return new PrecombineGroupingTable<>(
        getGroupingTableSizeBytes(options),
        isGloballyWindowed
            ? new GloballyWindowedCoderGroupingKeyCreator<>(keyCoder)
            : new WindowingCoderGroupingKeyCreator<>(keyCoder),
        WindowedPairInfo.create(),
        valueCombiner,
        new SamplingSizeEstimator<>(
            new CoderSizeEstimator<>(WindowedValue.getValueOnlyCoder(keyCoder)),
            sizeEstimatorSampleRate,
            1.0),
        new SamplingSizeEstimator<>(
            new CoderSizeEstimator<>(accumulatorCoder), sizeEstimatorSampleRate, 1.0));
=======
  public static <K, InputT, AccumT> PrecombineGroupingTable<K, InputT, AccumT> combiningAndSampling(
      PipelineOptions options,
      Cache<Object, Object> cache,
      CombineFn<InputT, AccumT, ?> combineFn,
      Coder<K> keyCoder,
      double sizeEstimatorSampleRate) {
    return new PrecombineGroupingTable<>(
        options,
        cache,
        keyCoder,
        GlobalCombineFnRunners.create(combineFn),
        new SamplingSizeEstimator<>(Caches::weigh, sizeEstimatorSampleRate, 1.0),
        new SamplingSizeEstimator<>(Caches::weigh, sizeEstimatorSampleRate, 1.0));
>>>>>>> 5bb31275
  }

  @Nullable
  @Override
  public PrecombineGroupingTable<K, InputT, AccumT> shrink() {
    long currentWeight = maxWeight.updateAndGet(operand -> operand >> 1);
    // It is possible that we are shrunk multiple times until the requested max weight is too small.
    // In this case we want to effectively stop shrinking since we can't effectively cache much
    // at this time and the next insertion will likely evict all records.
    if (currentWeight <= 100L) {
      return null;
    }
    return this;
  }

  @Override
  public long getWeight() {
    return maxWeight.get();
  }

<<<<<<< HEAD
    private final Coder<K> coder;
=======
  /** Provides client-specific operations for size estimates. */
  @FunctionalInterface
  public interface SizeEstimator<T> {
    long estimateSize(T element);
  }

  private final Coder<K> keyCoder;
  private final GlobalCombineFnRunner<InputT, AccumT, ?> combineFn;
  private final PipelineOptions options;
  private final SizeEstimator<K> keySizer;
  private final SizeEstimator<AccumT> accumulatorSizer;
  private final Cache<Key, PrecombineGroupingTable<K, InputT, AccumT>> cache;
  private final LinkedHashMap<GroupingTableKey, GroupingTableEntry> lruMap;
  private final AtomicLong maxWeight;
  private long weight;
>>>>>>> 5bb31275

  private static final class Key implements Weighted {
    private static final Key INSTANCE = new Key();

    @Override
<<<<<<< HEAD
    public Object createGroupingKey(WindowedValue<K> key) {
      // Timestamp and PaneInfo irrelevant for grouping purposes.
      // Using a KV here as WindowedValues are much more expensive to hash and compare.
      // The Precombine output will inherit the timestamp of one of its inputs.
      return KV.of(coder.structuralValue(key.getValue()), key.getWindows());
    }
  }

  /** Implements Precombine GroupingKeyCreator via Coder without window. */
  public static class GloballyWindowedCoderGroupingKeyCreator<K>
      implements GroupingKeyCreator<WindowedValue<K>> {

    private final Coder<K> coder;

    GloballyWindowedCoderGroupingKeyCreator(Coder<K> coder) {
      this.coder = coder;
    }

    @Override
    public Object createGroupingKey(WindowedValue<K> key) {
      // For globally windowed PCollections, grouping is by key only.
      return coder.structuralValue(key.getValue());
=======
    public long getWeight() {
      // Ignore the actual size of this singleton because it is trivial and because
      // the weight reported here will be counted many times as it is present in
      // many different state subcaches.
      return 0;
>>>>>>> 5bb31275
    }
  }

  PrecombineGroupingTable(
      PipelineOptions options,
      Cache<?, ?> cache,
      Coder<K> keyCoder,
      GlobalCombineFnRunner<InputT, AccumT, ?> combineFn,
      SizeEstimator<K> keySizer,
      SizeEstimator<AccumT> accumulatorSizer) {
    this.options = options;
    this.cache = (Cache<Key, PrecombineGroupingTable<K, InputT, AccumT>>) cache;
    this.keyCoder = keyCoder;
    this.combineFn = combineFn;
    this.keySizer = keySizer;
    this.accumulatorSizer = accumulatorSizer;
    this.lruMap = new LinkedHashMap<>(16, 0.75f, true);
    this.maxWeight = new AtomicLong();
    this.weight = 0L;
    this.cache.put(Key.INSTANCE, this);
  }

  private static class GroupingTableKey implements Weighted {
    private final Object structuralKey;
    private final Collection<? extends BoundedWindow> windows;
    private final PaneInfo paneInfo;
    private final long weight;

    <K> GroupingTableKey(
        K key,
        Collection<? extends BoundedWindow> windows,
        PaneInfo paneInfo,
        Coder<K> keyCoder,
        SizeEstimator<K> keySizer) {
      this.structuralKey = keyCoder.structuralValue(key);
      this.windows = windows;
      this.paneInfo = paneInfo;
      // We account for the weight of the key using the keySizer if the coder's structural value
      // is the same as its value.
      if (structuralKey == key) {
        weight = keySizer.estimateSize(key) + Caches.weigh(windows) + Caches.weigh(paneInfo);
      } else {
        weight = Caches.weigh(this);
      }
    }

    public Object getStructuralKey() {
      return structuralKey;
    }

    public Collection<? extends BoundedWindow> getWindows() {
      return windows;
    }

    public PaneInfo getPaneInfo() {
      return paneInfo;
    }

    @Override
    public long getWeight() {
      return weight;
    }

    @Override
    public boolean equals(Object o) {
      if (this == o) {
        return true;
      }
      if (!(o instanceof GroupingTableKey)) {
        return false;
      }
      GroupingTableKey that = (GroupingTableKey) o;
      return Objects.equals(structuralKey, that.structuralKey)
          && windows.equals(that.windows)
          && paneInfo.equals(that.paneInfo);
    }

    @Override
    public int hashCode() {
      return Objects.hash(structuralKey, windows, paneInfo);
    }

    @Override
    public String toString() {
      return "GroupingTableKey{"
          + "structuralKey="
          + structuralKey
          + ", windows="
          + windows
          + ", paneInfo="
          + paneInfo
          + ", weight="
          + weight
          + '}';
    }
  }

  private class GroupingTableEntry implements Weighted {
    private final GroupingTableKey groupingKey;
    private final K userKey;
    private final long keySize;
    private long accumulatorSize;
    private AccumT accumulator;
    private boolean dirty;

    private GroupingTableEntry(GroupingTableKey groupingKey, K userKey, InputT initialInputValue) {
      this.groupingKey = groupingKey;
      this.userKey = userKey;
      if (groupingKey.getStructuralKey() == userKey) {
        // This object is only storing references to the same objects that are being stored
        // by the cache so the accounting of the size of the key is occurring already.
        this.keySize = Caches.REFERENCE_SIZE * 2;
      } else {
        this.keySize = Caches.REFERENCE_SIZE + keySizer.estimateSize(userKey);
      }
      this.accumulator =
          combineFn.createAccumulator(
              options, NullSideInputReader.empty(), groupingKey.getWindows());
      add(initialInputValue);
      this.accumulatorSize = accumulatorSizer.estimateSize(accumulator);
    }

    public GroupingTableKey getGroupingKey() {
      return groupingKey;
    }

    public K getKey() {
      return userKey;
    }

    public AccumT getValue() {
      return accumulator;
    }

    @Override
    public long getWeight() {
      return keySize + accumulatorSize;
    }

    public void compact() {
      if (dirty) {
        accumulator =
            combineFn.compact(
                accumulator, options, NullSideInputReader.empty(), groupingKey.getWindows());
        accumulatorSize = accumulatorSizer.estimateSize(accumulator);
        dirty = false;
      }
    }

    public void add(InputT value) {
      dirty = true;
      accumulator =
          combineFn.addInput(
              accumulator, value, options, NullSideInputReader.empty(), groupingKey.getWindows());
      accumulatorSize = accumulatorSizer.estimateSize(accumulator);
    }

    @Override
    public String toString() {
      return "GroupingTableEntry{"
          + "groupingKey="
          + groupingKey
          + ", userKey="
          + userKey
          + ", keySize="
          + keySize
          + ", accumulatorSize="
          + accumulatorSize
          + ", accumulator="
          + accumulator
          + ", dirty="
          + dirty
          + '}';
    }
  }

  /**
   * Adds the key and value to this table, possibly flushing some entries to output if the table is
   * full.
   */
  @VisibleForTesting
  public void put(
      WindowedValue<KV<K, InputT>> value, FnDataReceiver<WindowedValue<KV<K, AccumT>>> receiver)
      throws Exception {
    // Ignore timestamp for grouping purposes.
    // The Pre-combine output will inherit the timestamp of one of its inputs.
    GroupingTableKey groupingKey =
        new GroupingTableKey(
            value.getValue().getKey(), value.getWindows(), value.getPane(), keyCoder, keySizer);

    lruMap.compute(
        groupingKey,
        (key, tableEntry) -> {
          if (tableEntry == null) {
            weight += groupingKey.getWeight();
            tableEntry =
                new GroupingTableEntry(
                    groupingKey, value.getValue().getKey(), value.getValue().getValue());
          } else {
            weight -= tableEntry.getWeight();
            tableEntry.add(value.getValue().getValue());
          }
          weight += tableEntry.getWeight();
          return tableEntry;
        });

    // Increase the maximum only if we require it
    maxWeight.accumulateAndGet(weight, (current, update) -> current < update ? update : current);

    // Update the cache to ensure that LRU is handled appropriately and for the cache to have an
    // opportunity to shrink the maxWeight if necessary.
    cache.put(Key.INSTANCE, this);

    // Get the updated weight now that the cache may have been shrunk and respect it
    long currentMax = maxWeight.get();

    // Only compact and output from the bundle processing thread that is inserting elements into the
    // grouping table. This ensures that we honor the guarantee that transforms for a single bundle
    // execute using the same thread.
    if (weight > currentMax) {
      // Try to compact as many the values as possible and only flush values if compaction wasn't
      // enough.
      for (GroupingTableEntry valueToCompact : lruMap.values()) {
        long currentWeight = valueToCompact.getWeight();
        valueToCompact.compact();
        weight += valueToCompact.getWeight() - currentWeight;
      }

      if (weight > currentMax) {
        Iterator<GroupingTableEntry> iterator = lruMap.values().iterator();
        while (iterator.hasNext()) {
          GroupingTableEntry valueToFlush = iterator.next();
          weight -= valueToFlush.getWeight() + valueToFlush.getGroupingKey().getWeight();
          iterator.remove();
          output(valueToFlush, receiver);
          if (weight <= currentMax) {
            break;
          }
        }
      }
    }
  }

  /**
   * Output the given entry. Does not actually remove it from the table or update this table's size.
   */
  private void output(
      GroupingTableEntry entry, FnDataReceiver<WindowedValue<KV<K, AccumT>>> receiver)
      throws Exception {
    entry.compact();
    receiver.accept(
        WindowedValue.of(
            KV.of(entry.getKey(), entry.getValue()),
            IGNORED,
            entry.getGroupingKey().getWindows(),
            entry.getGroupingKey().getPaneInfo()));
  }

  /** Flushes all entries in this table to output. */
  public void flush(FnDataReceiver<WindowedValue<KV<K, AccumT>>> receiver) throws Exception {
    cache.remove(Key.INSTANCE);
    for (GroupingTableEntry valueToFlush : lruMap.values()) {
      output(valueToFlush, receiver);
    }
    lruMap.clear();
    weight = 0;
  }

  ////////////////////////////////////////////////////////////////////////////
  // Size sampling.

  /**
   * Implements size estimation by adaptively delegating to an underlying (potentially more
   * expensive) estimator for some elements and returning the average value for others.
   */
  @VisibleForTesting
  static class SamplingSizeEstimator<T> implements SizeEstimator<T> {

    /**
     * The degree of confidence required in our expected value predictions before we allow
     * under-sampling.
     *
     * <p>The value of 3.0 is a confidence interval of about 99.7% for a a high-degree-of-freedom
     * t-distribution.
     */
    static final double CONFIDENCE_INTERVAL_SIGMA = 3;

    /**
     * The desired size of our confidence interval (relative to the measured expected value).
     *
     * <p>The value of 0.25 is plus or minus 25%.
     */
    static final double CONFIDENCE_INTERVAL_SIZE = 0.25;

    /** Default number of elements that must be measured before elements are skipped. */
    static final long DEFAULT_MIN_SAMPLED = 20;

    private final SizeEstimator<T> underlying;
    private final double minSampleRate;
    private final double maxSampleRate;
    private final long minSampled;
    private final Random random;

    private long totalElements = 0;
    private long sampledElements = 0;
    private long sampledSum = 0;
    private double sampledSumSquares = 0;
    private long estimate;

    private long nextSample = 0;

    private SamplingSizeEstimator(
        SizeEstimator<T> underlying, double minSampleRate, double maxSampleRate) {
      this(underlying, minSampleRate, maxSampleRate, DEFAULT_MIN_SAMPLED, new Random());
    }

    @VisibleForTesting
    SamplingSizeEstimator(
        SizeEstimator<T> underlying,
        double minSampleRate,
        double maxSampleRate,
        long minSampled,
        Random random) {
      this.underlying = underlying;
      this.minSampleRate = minSampleRate;
      this.maxSampleRate = maxSampleRate;
      this.minSampled = minSampled;
      this.random = random;
    }

    @Override
    public long estimateSize(T element) {
      if (sampleNow()) {
        return recordSample(underlying.estimateSize(element));
      } else {
        return estimate;
      }
    }

    private boolean sampleNow() {
      totalElements++;
      return --nextSample < 0;
    }

    private long recordSample(long value) {
      sampledElements += 1;
      sampledSum += value;
      sampledSumSquares += value * value;
      estimate = (long) Math.ceil((double) sampledSum / sampledElements);
      long target = desiredSampleSize();
      if (sampledElements < minSampled || sampledElements < target) {
        // Sample immediately.
        nextSample = 0;
      } else {
        double rate =
            cap(
                minSampleRate,
                maxSampleRate,
                Math.max(
                    1.0 / (totalElements - minSampled + 1), // slowly ramp down
                    target / (double) totalElements)); // "future" target
        // Uses the geometric distribution to return the likely distance between
        // successive independent trials of a fixed probability p. This gives the
        // same uniform distribution of branching on Math.random() < p, but with
        // one random number generation per success rather than one
        // per test, which can be a significant savings if p is small.
        nextSample =
            rate == 1.0 ? 0 : (long) Math.floor(Math.log(random.nextDouble()) / Math.log(1 - rate));
      }
      return value;
    }

    private static double cap(double min, double max, double value) {
      return Math.min(max, Math.max(min, value));
    }

    private long desiredSampleSize() {
      // We have no a-priori information on the actual distribution of data
      // sizes, so compute our desired sample as if it were normal.
      // Yes this formula is unstable for small stddev, but we only care about large stddev.
      double mean = sampledSum / (double) sampledElements;
      double sumSquareDiff =
          sampledSumSquares - (2 * mean * sampledSum) + (sampledElements * mean * mean);
      double stddev = Math.sqrt(sumSquareDiff / (sampledElements - 1));
      double sqrtDesiredSamples =
          (CONFIDENCE_INTERVAL_SIGMA * stddev) / (CONFIDENCE_INTERVAL_SIZE * mean);
      return (long) Math.ceil(sqrtDesiredSamples * sqrtDesiredSamples);
    }
  }
}<|MERGE_RESOLUTION|>--- conflicted
+++ resolved
@@ -18,6 +18,7 @@
 package org.apache.beam.fn.harness;
 
 import java.util.Collection;
+import java.util.Collections;
 import java.util.Iterator;
 import java.util.LinkedHashMap;
 import java.util.Objects;
@@ -33,21 +34,14 @@
 import org.apache.beam.sdk.fn.data.FnDataReceiver;
 import org.apache.beam.sdk.options.PipelineOptions;
 import org.apache.beam.sdk.transforms.Combine.CombineFn;
-<<<<<<< HEAD
-=======
 import org.apache.beam.sdk.transforms.windowing.BoundedWindow;
+import org.apache.beam.sdk.transforms.windowing.GlobalWindow;
 import org.apache.beam.sdk.transforms.windowing.PaneInfo;
 import org.apache.beam.sdk.util.Weighted;
->>>>>>> 5bb31275
 import org.apache.beam.sdk.util.WindowedValue;
 import org.apache.beam.sdk.values.KV;
 import org.apache.beam.vendor.guava.v26_0_jre.com.google.common.annotations.VisibleForTesting;
-<<<<<<< HEAD
-import org.apache.beam.vendor.guava.v26_0_jre.com.google.common.io.ByteStreams;
-import org.apache.beam.vendor.guava.v26_0_jre.com.google.common.io.CountingOutputStream;
-=======
 import org.joda.time.Instant;
->>>>>>> 5bb31275
 
 /**
  * Static utility methods that provide a grouping table implementation.
@@ -72,14 +66,16 @@
       PipelineOptions options,
       Cache<Object, Object> cache,
       CombineFn<InputT, AccumT, ?> combineFn,
-      Coder<K> keyCoder) {
+      Coder<K> keyCoder,
+      boolean isGloballyWindowed) {
     return new PrecombineGroupingTable<>(
         options,
         cache,
         keyCoder,
         GlobalCombineFnRunners.create(combineFn),
         Caches::weigh,
-        Caches::weigh);
+        Caches::weigh,
+        isGloballyWindowed);
   }
 
   /**
@@ -87,46 +83,21 @@
    * SizeEstimator SizeEstimators}. The grouping table uses the cache to defer flushing output until
    * the cache evicts the table.
    */
-<<<<<<< HEAD
-  public static <K, InputT, AccumT>
-      GroupingTable<WindowedValue<K>, InputT, AccumT> combiningAndSampling(
-          PipelineOptions options,
-          CombineFn<InputT, AccumT, ?> combineFn,
-          Coder<K> keyCoder,
-          Coder<? super AccumT> accumulatorCoder,
-          double sizeEstimatorSampleRate,
-          boolean isGloballyWindowed) {
-    Combiner<WindowedValue<K>, InputT, AccumT, ?> valueCombiner =
-        new ValueCombiner<>(
-            GlobalCombineFnRunners.create(combineFn), NullSideInputReader.empty(), options);
-    return new PrecombineGroupingTable<>(
-        getGroupingTableSizeBytes(options),
-        isGloballyWindowed
-            ? new GloballyWindowedCoderGroupingKeyCreator<>(keyCoder)
-            : new WindowingCoderGroupingKeyCreator<>(keyCoder),
-        WindowedPairInfo.create(),
-        valueCombiner,
-        new SamplingSizeEstimator<>(
-            new CoderSizeEstimator<>(WindowedValue.getValueOnlyCoder(keyCoder)),
-            sizeEstimatorSampleRate,
-            1.0),
-        new SamplingSizeEstimator<>(
-            new CoderSizeEstimator<>(accumulatorCoder), sizeEstimatorSampleRate, 1.0));
-=======
   public static <K, InputT, AccumT> PrecombineGroupingTable<K, InputT, AccumT> combiningAndSampling(
       PipelineOptions options,
       Cache<Object, Object> cache,
       CombineFn<InputT, AccumT, ?> combineFn,
       Coder<K> keyCoder,
-      double sizeEstimatorSampleRate) {
+      double sizeEstimatorSampleRate,
+      boolean isGloballyWindowed) {
     return new PrecombineGroupingTable<>(
         options,
         cache,
         keyCoder,
         GlobalCombineFnRunners.create(combineFn),
         new SamplingSizeEstimator<>(Caches::weigh, sizeEstimatorSampleRate, 1.0),
-        new SamplingSizeEstimator<>(Caches::weigh, sizeEstimatorSampleRate, 1.0));
->>>>>>> 5bb31275
+        new SamplingSizeEstimator<>(Caches::weigh, sizeEstimatorSampleRate, 1.0),
+        isGloballyWindowed);
   }
 
   @Nullable
@@ -147,9 +118,6 @@
     return maxWeight.get();
   }
 
-<<<<<<< HEAD
-    private final Coder<K> coder;
-=======
   /** Provides client-specific operations for size estimates. */
   @FunctionalInterface
   public interface SizeEstimator<T> {
@@ -165,42 +133,17 @@
   private final LinkedHashMap<GroupingTableKey, GroupingTableEntry> lruMap;
   private final AtomicLong maxWeight;
   private long weight;
->>>>>>> 5bb31275
+  private boolean isGloballyWindowed;
 
   private static final class Key implements Weighted {
     private static final Key INSTANCE = new Key();
 
     @Override
-<<<<<<< HEAD
-    public Object createGroupingKey(WindowedValue<K> key) {
-      // Timestamp and PaneInfo irrelevant for grouping purposes.
-      // Using a KV here as WindowedValues are much more expensive to hash and compare.
-      // The Precombine output will inherit the timestamp of one of its inputs.
-      return KV.of(coder.structuralValue(key.getValue()), key.getWindows());
-    }
-  }
-
-  /** Implements Precombine GroupingKeyCreator via Coder without window. */
-  public static class GloballyWindowedCoderGroupingKeyCreator<K>
-      implements GroupingKeyCreator<WindowedValue<K>> {
-
-    private final Coder<K> coder;
-
-    GloballyWindowedCoderGroupingKeyCreator(Coder<K> coder) {
-      this.coder = coder;
-    }
-
-    @Override
-    public Object createGroupingKey(WindowedValue<K> key) {
-      // For globally windowed PCollections, grouping is by key only.
-      return coder.structuralValue(key.getValue());
-=======
     public long getWeight() {
       // Ignore the actual size of this singleton because it is trivial and because
       // the weight reported here will be counted many times as it is present in
       // many different state subcaches.
       return 0;
->>>>>>> 5bb31275
     }
   }
 
@@ -210,53 +153,62 @@
       Coder<K> keyCoder,
       GlobalCombineFnRunner<InputT, AccumT, ?> combineFn,
       SizeEstimator<K> keySizer,
-      SizeEstimator<AccumT> accumulatorSizer) {
+      SizeEstimator<AccumT> accumulatorSizer,
+      boolean isGloballyWindowed) {
     this.options = options;
     this.cache = (Cache<Key, PrecombineGroupingTable<K, InputT, AccumT>>) cache;
     this.keyCoder = keyCoder;
     this.combineFn = combineFn;
     this.keySizer = keySizer;
     this.accumulatorSizer = accumulatorSizer;
+    this.isGloballyWindowed = isGloballyWindowed;
     this.lruMap = new LinkedHashMap<>(16, 0.75f, true);
     this.maxWeight = new AtomicLong();
     this.weight = 0L;
     this.cache.put(Key.INSTANCE, this);
   }
 
-  private static class GroupingTableKey implements Weighted {
+  private abstract static interface GroupingTableKey extends Weighted {
+    public abstract Object getStructuralKey();
+
+    public abstract Collection<? extends BoundedWindow> getWindows();
+
+    @Override
+    public abstract boolean equals(Object o);
+
+    @Override
+    public abstract int hashCode();
+  }
+
+  private static class WindowedGroupingTableKey implements GroupingTableKey {
     private final Object structuralKey;
     private final Collection<? extends BoundedWindow> windows;
-    private final PaneInfo paneInfo;
     private final long weight;
 
-    <K> GroupingTableKey(
+    <K> WindowedGroupingTableKey(
         K key,
         Collection<? extends BoundedWindow> windows,
-        PaneInfo paneInfo,
         Coder<K> keyCoder,
         SizeEstimator<K> keySizer) {
       this.structuralKey = keyCoder.structuralValue(key);
       this.windows = windows;
-      this.paneInfo = paneInfo;
       // We account for the weight of the key using the keySizer if the coder's structural value
       // is the same as its value.
       if (structuralKey == key) {
-        weight = keySizer.estimateSize(key) + Caches.weigh(windows) + Caches.weigh(paneInfo);
+        weight = keySizer.estimateSize(key) + Caches.weigh(windows);
       } else {
         weight = Caches.weigh(this);
       }
     }
 
+    @Override
     public Object getStructuralKey() {
       return structuralKey;
     }
 
+    @Override
     public Collection<? extends BoundedWindow> getWindows() {
       return windows;
-    }
-
-    public PaneInfo getPaneInfo() {
-      return paneInfo;
     }
 
     @Override
@@ -269,18 +221,16 @@
       if (this == o) {
         return true;
       }
-      if (!(o instanceof GroupingTableKey)) {
+      if (!(o instanceof WindowedGroupingTableKey)) {
         return false;
       }
-      GroupingTableKey that = (GroupingTableKey) o;
-      return Objects.equals(structuralKey, that.structuralKey)
-          && windows.equals(that.windows)
-          && paneInfo.equals(that.paneInfo);
+      WindowedGroupingTableKey that = (WindowedGroupingTableKey) o;
+      return Objects.equals(structuralKey, that.structuralKey) && windows.equals(that.windows);
     }
 
     @Override
     public int hashCode() {
-      return Objects.hash(structuralKey, windows, paneInfo);
+      return Objects.hash(structuralKey, windows);
     }
 
     @Override
@@ -290,11 +240,59 @@
           + structuralKey
           + ", windows="
           + windows
-          + ", paneInfo="
-          + paneInfo
           + ", weight="
           + weight
           + '}';
+    }
+  }
+
+  private static class GloballyWindowedTableGroupingKey implements GroupingTableKey {
+    private static final Collection<? extends BoundedWindow> GLOBAL_WINDOWS =
+        Collections.singletonList(GlobalWindow.INSTANCE);
+
+    private final Object structuralKey;
+    private final long weight;
+
+    private <K> GloballyWindowedTableGroupingKey(
+        K key, Coder<K> keyCoder, SizeEstimator<K> keySizer) {
+      this.structuralKey = keyCoder.structuralValue(key);
+      if (structuralKey == key) {
+        weight = keySizer.estimateSize(key);
+      } else {
+        weight = Caches.weigh(this);
+      }
+    }
+
+    @Override
+    public Object getStructuralKey() {
+      return structuralKey;
+    }
+
+    @Override
+    public Collection<? extends BoundedWindow> getWindows() {
+      return GLOBAL_WINDOWS;
+    }
+
+    @Override
+    public long getWeight() {
+      return weight;
+    }
+
+    @Override
+    public boolean equals(Object o) {
+      if (this == o) {
+        return true;
+      }
+      if (!(o instanceof GloballyWindowedTableGroupingKey)) {
+        return false;
+      }
+      GloballyWindowedTableGroupingKey that = (GloballyWindowedTableGroupingKey) o;
+      return Objects.equals(structuralKey, that.structuralKey);
+    }
+
+    @Override
+    public int hashCode() {
+      return Objects.hash(structuralKey);
     }
   }
 
@@ -388,8 +386,10 @@
     // Ignore timestamp for grouping purposes.
     // The Pre-combine output will inherit the timestamp of one of its inputs.
     GroupingTableKey groupingKey =
-        new GroupingTableKey(
-            value.getValue().getKey(), value.getWindows(), value.getPane(), keyCoder, keySizer);
+        isGloballyWindowed
+            ? new GloballyWindowedTableGroupingKey(value.getValue().getKey(), keyCoder, keySizer)
+            : new WindowedGroupingTableKey(
+                value.getValue().getKey(), value.getWindows(), keyCoder, keySizer);
 
     lruMap.compute(
         groupingKey,
@@ -452,11 +452,14 @@
       throws Exception {
     entry.compact();
     receiver.accept(
-        WindowedValue.of(
-            KV.of(entry.getKey(), entry.getValue()),
-            IGNORED,
-            entry.getGroupingKey().getWindows(),
-            entry.getGroupingKey().getPaneInfo()));
+        isGloballyWindowed
+            ? WindowedValue.valueInGlobalWindow(KV.of(entry.getKey(), entry.getValue()))
+            : WindowedValue.of(
+                KV.of(entry.getKey(), entry.getValue()),
+                IGNORED,
+                entry.getGroupingKey().getWindows(),
+                // The PaneInfow will always be overwritten by the GBK.
+                PaneInfo.NO_FIRING));
   }
 
   /** Flushes all entries in this table to output. */
