/*
 * Licensed to the Apache Software Foundation (ASF) under one
 * or more contributor license agreements.  See the NOTICE file
 * distributed with this work for additional information
 * regarding copyright ownership.  The ASF licenses this file
 * to you under the Apache License, Version 2.0 (the
 * "License"); you may not use this file except in compliance
 * with the License.  You may obtain a copy of the License at
 *
 *     http://www.apache.org/licenses/LICENSE-2.0
 *
 * Unless required by applicable law or agreed to in writing, software
 * distributed under the License is distributed on an "AS IS" BASIS,
 * WITHOUT WARRANTIES OR CONDITIONS OF ANY KIND, either express or implied.
 * See the License for the specific language governing permissions and
 * limitations under the License.
 */
package org.apache.beam.sdk.schemas.utils;

import static org.apache.beam.vendor.guava.v26_0_jre.com.google.common.base.Preconditions.checkArgument;
import static org.apache.beam.vendor.guava.v26_0_jre.com.google.common.base.Preconditions.checkNotNull;

import java.io.ByteArrayInputStream;
import java.io.ByteArrayOutputStream;
import java.io.IOException;
import java.io.ObjectInputStream;
import java.io.ObjectOutputStream;
import java.lang.reflect.Method;
import java.math.BigDecimal;
import java.nio.ByteBuffer;
import java.nio.charset.Charset;
import java.util.ArrayList;
import java.util.Arrays;
import java.util.HashMap;
import java.util.List;
import java.util.Map;
import java.util.Objects;
import java.util.stream.Collectors;
import javax.annotation.Nonnull;
import org.apache.avro.AvroRuntimeException;
import org.apache.avro.Conversions;
import org.apache.avro.LogicalType;
import org.apache.avro.LogicalTypes;
import org.apache.avro.Schema.Type;
import org.apache.avro.generic.GenericData;
import org.apache.avro.generic.GenericFixed;
import org.apache.avro.generic.GenericRecord;
import org.apache.avro.generic.GenericRecordBuilder;
import org.apache.avro.reflect.AvroIgnore;
import org.apache.avro.reflect.AvroName;
import org.apache.avro.reflect.ReflectData;
import org.apache.avro.specific.SpecificData;
import org.apache.avro.specific.SpecificRecord;
import org.apache.avro.util.Utf8;
import org.apache.beam.sdk.annotations.Experimental;
import org.apache.beam.sdk.annotations.Experimental.Kind;
import org.apache.beam.sdk.coders.AvroCoder;
import org.apache.beam.sdk.coders.AvroCoder.JodaTimestampConversion;
import org.apache.beam.sdk.schemas.AvroRecordSchema;
import org.apache.beam.sdk.schemas.FieldValueGetter;
import org.apache.beam.sdk.schemas.FieldValueTypeInformation;
import org.apache.beam.sdk.schemas.Schema;
import org.apache.beam.sdk.schemas.Schema.Field;
import org.apache.beam.sdk.schemas.Schema.FieldType;
import org.apache.beam.sdk.schemas.Schema.TypeName;
import org.apache.beam.sdk.schemas.SchemaCoder;
import org.apache.beam.sdk.schemas.SchemaUserTypeCreator;
import org.apache.beam.sdk.schemas.logicaltypes.EnumerationType;
import org.apache.beam.sdk.schemas.logicaltypes.FixedBytes;
import org.apache.beam.sdk.schemas.logicaltypes.OneOfType;
import org.apache.beam.sdk.schemas.utils.ByteBuddyUtils.ConvertType;
import org.apache.beam.sdk.schemas.utils.ByteBuddyUtils.ConvertValueForGetter;
import org.apache.beam.sdk.schemas.utils.ByteBuddyUtils.ConvertValueForSetter;
import org.apache.beam.sdk.schemas.utils.ByteBuddyUtils.TypeConversion;
import org.apache.beam.sdk.schemas.utils.ByteBuddyUtils.TypeConversionsFactory;
import org.apache.beam.sdk.transforms.SerializableFunction;
import org.apache.beam.sdk.transforms.SimpleFunction;
import org.apache.beam.sdk.values.Row;
import org.apache.beam.sdk.values.TypeDescriptor;
import org.apache.beam.vendor.bytebuddy.v1_10_8.net.bytebuddy.description.type.TypeDescription.ForLoadedType;
import org.apache.beam.vendor.bytebuddy.v1_10_8.net.bytebuddy.implementation.bytecode.Duplication;
import org.apache.beam.vendor.bytebuddy.v1_10_8.net.bytebuddy.implementation.bytecode.StackManipulation;
import org.apache.beam.vendor.bytebuddy.v1_10_8.net.bytebuddy.implementation.bytecode.StackManipulation.Compound;
import org.apache.beam.vendor.bytebuddy.v1_10_8.net.bytebuddy.implementation.bytecode.TypeCreation;
import org.apache.beam.vendor.bytebuddy.v1_10_8.net.bytebuddy.implementation.bytecode.assign.TypeCasting;
import org.apache.beam.vendor.bytebuddy.v1_10_8.net.bytebuddy.implementation.bytecode.member.MethodInvocation;
import org.apache.beam.vendor.bytebuddy.v1_10_8.net.bytebuddy.matcher.ElementMatchers;
import org.apache.beam.vendor.guava.v26_0_jre.com.google.common.base.CaseFormat;
import org.apache.beam.vendor.guava.v26_0_jre.com.google.common.base.Strings;
import org.apache.beam.vendor.guava.v26_0_jre.com.google.common.collect.Iterables;
import org.apache.beam.vendor.guava.v26_0_jre.com.google.common.collect.Lists;
import org.apache.beam.vendor.guava.v26_0_jre.com.google.common.collect.Maps;
import org.checkerframework.checker.nullness.qual.Nullable;
import org.joda.time.Days;
import org.joda.time.Duration;
import org.joda.time.Instant;
import org.joda.time.ReadableInstant;

/** Utils to convert AVRO records to Beam rows. */
@Experimental(Kind.SCHEMAS)
@SuppressWarnings({
  "nullness", // TODO(https://issues.apache.org/jira/browse/BEAM-10402)
  "rawtypes"
})
public class AvroUtils {
  static {
    // LinkedIn: this needs Avro 1.8
    if (Arrays.stream(SpecificData.class.getMethods())
        .anyMatch(m -> m.getName().equals("addLogicalTypeConversion"))) {
      // This works around a bug in the Avro library (AVRO-1891) around SpecificRecord's handling
      // of DateTime types.
      SpecificData.get().addLogicalTypeConversion(new JodaTimestampConversion());
      GenericData.get().addLogicalTypeConversion(new JodaTimestampConversion());
    }
  }

  // Unwrap an AVRO schema into the base type an whether it is nullable.
  static class TypeWithNullability {
    public final org.apache.avro.Schema type;
    public final boolean nullable;

    TypeWithNullability(org.apache.avro.Schema avroSchema) {
      if (avroSchema.getType() == org.apache.avro.Schema.Type.UNION) {
        List<org.apache.avro.Schema> types = avroSchema.getTypes();

        // optional fields in AVRO have form of:
        // {"name": "foo", "type": ["null", "something"]}

        // don't need recursion because nested unions aren't supported in AVRO
        List<org.apache.avro.Schema> nonNullTypes =
            types.stream()
                .filter(x -> x.getType() != org.apache.avro.Schema.Type.NULL)
                .collect(Collectors.toList());

        if (nonNullTypes.size() == types.size() || nonNullTypes.isEmpty()) {
          // union without `null` or all 'null' union, keep as is.
          type = avroSchema;
          nullable = false;
        } else if (nonNullTypes.size() > 1) {
          type = org.apache.avro.Schema.createUnion(nonNullTypes);
          nullable = true;
        } else {
          // One non-null type.
          type = nonNullTypes.get(0);
          nullable = true;
        }
      } else {
        type = avroSchema;
        nullable = false;
      }
    }
  }

  /** Wrapper for fixed byte fields. */
  public static class FixedBytesField {
    private final int size;

    private FixedBytesField(int size) {
      this.size = size;
    }

    /** Create a {@link FixedBytesField} with the specified size. */
    public static FixedBytesField withSize(int size) {
      return new FixedBytesField(size);
    }

    /** Create a {@link FixedBytesField} from a Beam {@link FieldType}. */
    public static @Nullable FixedBytesField fromBeamFieldType(FieldType fieldType) {
      if (fieldType.getTypeName().isLogicalType()
          && fieldType.getLogicalType().getIdentifier().equals(FixedBytes.IDENTIFIER)) {
        int length = fieldType.getLogicalType(FixedBytes.class).getLength();
        return new FixedBytesField(length);
      } else {
        return null;
      }
    }

    /** Create a {@link FixedBytesField} from an AVRO type. */
    public static @Nullable FixedBytesField fromAvroType(org.apache.avro.Schema type) {
      if (type.getType().equals(Type.FIXED)) {
        return new FixedBytesField(type.getFixedSize());
      } else {
        return null;
      }
    }

    /** Get the size. */
    public int getSize() {
      return size;
    }

    /** Convert to a Beam type. */
    public FieldType toBeamType() {
      return Schema.FieldType.logicalType(FixedBytes.of(size));
    }

    /** Convert to an AVRO type. */
    public org.apache.avro.Schema toAvroType(String name, String namespace) {
      return org.apache.avro.Schema.createFixed(name, null, namespace, size);
    }
  }

  public static class AvroConvertType extends ConvertType {
    public AvroConvertType(boolean returnRawType) {
      super(returnRawType);
    }

    @Override
    protected java.lang.reflect.Type convertDefault(TypeDescriptor<?> type) {
      if (type.isSubtypeOf(TypeDescriptor.of(GenericFixed.class))) {
        return byte[].class;
      } else {
        return super.convertDefault(type);
      }
    }
  }

  public static class AvroConvertValueForGetter extends ConvertValueForGetter {
    AvroConvertValueForGetter(StackManipulation readValue) {
      super(readValue);
    }

    @Override
    protected TypeConversionsFactory getFactory() {
      return new AvroTypeConversionFactory();
    }

    @Override
    protected StackManipulation convertDefault(TypeDescriptor<?> type) {
      if (type.isSubtypeOf(TypeDescriptor.of(GenericFixed.class))) {
        // Generate the following code:
        // return value.bytes();
        return new Compound(
            readValue,
            MethodInvocation.invoke(
                new ForLoadedType(GenericFixed.class)
                    .getDeclaredMethods()
                    .filter(
                        ElementMatchers.named("bytes")
                            .and(ElementMatchers.returns(new ForLoadedType(byte[].class))))
                    .getOnly()));
      }
      return super.convertDefault(type);
    }
  }

  public static class AvroConvertValueForSetter extends ConvertValueForSetter {
    AvroConvertValueForSetter(StackManipulation readValue) {
      super(readValue);
    }

    @Override
    protected TypeConversionsFactory getFactory() {
      return new AvroTypeConversionFactory();
    }

    @Override
    protected StackManipulation convertDefault(TypeDescriptor<?> type) {
      final ForLoadedType byteArrayType = new ForLoadedType(byte[].class);
      if (type.isSubtypeOf(TypeDescriptor.of(GenericFixed.class))) {
        // Generate the following code:
        // return new T((byte[]) value);
        ForLoadedType loadedType = new ForLoadedType(type.getRawType());
        return new Compound(
            TypeCreation.of(loadedType),
            Duplication.SINGLE,
            // Load the parameter and cast it to a byte[].
            readValue,
            TypeCasting.to(byteArrayType),
            // Create a new instance that wraps this byte[].
            MethodInvocation.invoke(
                loadedType
                    .getDeclaredMethods()
                    .filter(
                        ElementMatchers.isConstructor()
                            .and(ElementMatchers.takesArguments(byteArrayType)))
                    .getOnly()));
      }
      return super.convertDefault(type);
    }
  }

  static class AvroTypeConversionFactory implements TypeConversionsFactory {

    @Override
    public TypeConversion<java.lang.reflect.Type> createTypeConversion(boolean returnRawTypes) {
      return new AvroConvertType(returnRawTypes);
    }

    @Override
    public TypeConversion<StackManipulation> createGetterConversions(StackManipulation readValue) {
      return new AvroConvertValueForGetter(readValue);
    }

    @Override
    public TypeConversion<StackManipulation> createSetterConversions(StackManipulation readValue) {
      return new AvroConvertValueForSetter(readValue);
    }
  }

  /** Get Beam Field from avro Field. */
  public static Schema.Field toBeamField(org.apache.avro.Schema.Field field) {
    TypeWithNullability nullableType = new TypeWithNullability(field.schema());
    FieldType beamFieldType = toFieldType(nullableType);
    return Field.of(field.name(), beamFieldType);
  }

  /** Get Avro Field from Beam Field. */
  public static org.apache.avro.Schema.Field toAvroField(Schema.Field field, String namespace) {
    org.apache.avro.Schema fieldSchema =
        getFieldSchema(field.getType(), field.getName(), namespace);
    return new org.apache.avro.Schema.Field(
        field.getName(), fieldSchema, field.getDescription(), (Object) null);
  }

  private AvroUtils() {}

  /**
   * Converts AVRO schema to Beam row schema.
   *
   * @param schema schema of type RECORD
   */
  public static Schema toBeamSchema(org.apache.avro.Schema schema) {
    Schema.Builder builder = Schema.builder();

    for (org.apache.avro.Schema.Field field : schema.getFields()) {
      Field beamField = toBeamField(field);
      if (field.doc() != null) {
        beamField = beamField.withDescription(field.doc());
      }
      builder.addField(beamField);
    }

    return builder.build();
  }

  /** Converts a Beam Schema into an AVRO schema. */
  public static org.apache.avro.Schema toAvroSchema(
      Schema beamSchema, @Nullable String name, @Nullable String namespace) {
    final String schemaName = Strings.isNullOrEmpty(name) ? "topLevelRecord" : name;
    final String schemaNamespace = namespace == null ? "" : namespace;
    String childNamespace =
        !"".equals(schemaNamespace) ? schemaNamespace + "." + schemaName : schemaName;
    List<org.apache.avro.Schema.Field> fields = Lists.newArrayList();
    for (Schema.Field field : beamSchema.getFields()) {
      org.apache.avro.Schema.Field recordField = toAvroField(field, childNamespace);
      fields.add(recordField);
    }
    return org.apache.avro.Schema.createRecord(schemaName, null, schemaNamespace, false, fields);
  }

  public static org.apache.avro.Schema toAvroSchema(Schema beamSchema) {
    return toAvroSchema(beamSchema, null, null);
  }

  /**
   * Strict conversion from AVRO to Beam, strict because it doesn't do widening or narrowing during
   * conversion. If Schema is not provided, one is inferred from the AVRO schema.
   */
  public static Row toBeamRowStrict(GenericRecord record, @Nullable Schema schema) {
    if (schema == null) {
      schema = toBeamSchema(record.getSchema());
    }

    Row.Builder builder = Row.withSchema(schema);
    org.apache.avro.Schema avroSchema = record.getSchema();

    for (Schema.Field field : schema.getFields()) {
      Object value = record.get(field.getName());
      org.apache.avro.Schema fieldAvroSchema = avroSchema.getField(field.getName()).schema();
      builder.addValue(convertAvroFieldStrict(value, fieldAvroSchema, field.getType()));
    }

    return builder.build();
  }

  /**
   * Convert from a Beam Row to an AVRO GenericRecord. If a Schema is not provided, one is inferred
   * from the Beam schema on the row.
   */
  public static GenericRecord toGenericRecord(
      Row row, org.apache.avro.@Nullable Schema avroSchema) {
    Schema beamSchema = row.getSchema();
    // Use the provided AVRO schema if present, otherwise infer an AVRO schema from the row
    // schema.
    if (avroSchema != null && avroSchema.getFields().size() != beamSchema.getFieldCount()) {
      throw new IllegalArgumentException(
          "AVRO schema doesn't match row schema. Row schema "
              + beamSchema
              + ". AVRO schema + "
              + avroSchema);
    }
    if (avroSchema == null) {
      avroSchema = toAvroSchema(beamSchema);
    }

    GenericRecordBuilder builder = new GenericRecordBuilder(avroSchema);
    for (int i = 0; i < beamSchema.getFieldCount(); ++i) {
      Schema.Field field = beamSchema.getField(i);
      builder.set(
          field.getName(),
          genericFromBeamField(
              field.getType(), avroSchema.getField(field.getName()).schema(), row.getValue(i)));
    }
    return builder.build();
  }

  @SuppressWarnings("unchecked")
  public static <T> SerializableFunction<T, Row> getToRowFunction(
      Class<T> clazz, org.apache.avro.@Nullable Schema schema) {
    if (GenericRecord.class.equals(clazz)) {
      Schema beamSchema = toBeamSchema(schema);
      return (SerializableFunction<T, Row>) getGenericRecordToRowFunction(beamSchema);
    } else {
      return new AvroRecordSchema().toRowFunction(TypeDescriptor.of(clazz));
    }
  }

  @SuppressWarnings("unchecked")
  public static <T> SerializableFunction<Row, T> getFromRowFunction(Class<T> clazz) {
    return (GenericRecord.class.equals(clazz))
        ? (SerializableFunction<Row, T>) getRowToGenericRecordFunction(null)
        : new AvroRecordSchema().fromRowFunction(TypeDescriptor.of(clazz));
  }

  public static @Nullable <T> Schema getSchema(
      Class<T> clazz, org.apache.avro.@Nullable Schema schema) {
    if (schema != null) {
      return schema.getType().equals(Type.RECORD) ? toBeamSchema(schema) : null;
    }
    if (GenericRecord.class.equals(clazz)) {
      throw new IllegalArgumentException("No schema provided for getSchema(GenericRecord)");
    }
    return new AvroRecordSchema().schemaFor(TypeDescriptor.of(clazz));
  }

  /** Returns a function mapping encoded AVRO {@link GenericRecord}s to Beam {@link Row}s. */
  public static SimpleFunction<byte[], Row> getAvroBytesToRowFunction(Schema beamSchema) {
    return new AvroBytesToRowFn(beamSchema);
  }

  private static class AvroBytesToRowFn extends SimpleFunction<byte[], Row> {
    private final AvroCoder<GenericRecord> coder;
    private final Schema beamSchema;

    AvroBytesToRowFn(Schema beamSchema) {
      org.apache.avro.Schema avroSchema = toAvroSchema(beamSchema);
      coder = AvroCoder.of(avroSchema);
      this.beamSchema = beamSchema;
    }

    @Override
    public Row apply(byte[] bytes) {
      try {
        ByteArrayInputStream inputStream = new ByteArrayInputStream(bytes);
        GenericRecord record = coder.decode(inputStream);
        return AvroUtils.toBeamRowStrict(record, beamSchema);
      } catch (Exception e) {
        throw new AvroRuntimeException(
            "Could not decode avro record from given bytes "
                + new String(bytes, Charset.defaultCharset()),
            e);
      }
    }
  }

  /** Returns a function mapping Beam {@link Row}s to encoded AVRO {@link GenericRecord}s. */
  public static SimpleFunction<Row, byte[]> getRowToAvroBytesFunction(Schema beamSchema) {
    return new RowToAvroBytesFn(beamSchema);
  }

  private static class RowToAvroBytesFn extends SimpleFunction<Row, byte[]> {
    private final transient org.apache.avro.Schema avroSchema;
    private final AvroCoder<GenericRecord> coder;

    RowToAvroBytesFn(Schema beamSchema) {
      avroSchema = toAvroSchema(beamSchema);
      coder = AvroCoder.of(avroSchema);
    }

    @Override
    public byte[] apply(Row row) {
      try {
        GenericRecord record = toGenericRecord(row, avroSchema);
        ByteArrayOutputStream outputStream = new ByteArrayOutputStream();
        coder.encode(record, outputStream);
        return outputStream.toByteArray();
      } catch (Exception e) {
        throw new AvroRuntimeException(
            String.format("Could not encode avro from given row: %s", row), e);
      }
    }
  }

  /**
   * Returns a function mapping AVRO {@link GenericRecord}s to Beam {@link Row}s for use in {@link
   * org.apache.beam.sdk.values.PCollection#setSchema}.
   */
  public static SerializableFunction<GenericRecord, Row> getGenericRecordToRowFunction(
      @Nullable Schema schema) {
    return new GenericRecordToRowFn(schema);
  }

  private static class GenericRecordToRowFn implements SerializableFunction<GenericRecord, Row> {
    private final Schema schema;

    GenericRecordToRowFn(Schema schema) {
      this.schema = schema;
    }

    @Override
    public Row apply(GenericRecord input) {
      return toBeamRowStrict(input, schema);
    }

    @Override
    public boolean equals(@Nullable Object other) {
      if (this == other) {
        return true;
      }
      if (other == null || getClass() != other.getClass()) {
        return false;
      }
      GenericRecordToRowFn that = (GenericRecordToRowFn) other;
      return schema.equals(that.schema);
    }

    @Override
    public int hashCode() {
      return Objects.hash(schema);
    }
  }

  /**
   * Returns a function mapping Beam {@link Row}s to AVRO {@link GenericRecord}s for use in {@link
   * org.apache.beam.sdk.values.PCollection#setSchema}.
   */
  public static SerializableFunction<Row, GenericRecord> getRowToGenericRecordFunction(
      org.apache.avro.@Nullable Schema avroSchema) {
    return new RowToGenericRecordFn(avroSchema);
  }

  private static class RowToGenericRecordFn implements SerializableFunction<Row, GenericRecord> {
    private transient org.apache.avro.Schema avroSchema;

    RowToGenericRecordFn(org.apache.avro.@Nullable Schema avroSchema) {
      this.avroSchema = avroSchema;
    }

    @Override
    public GenericRecord apply(Row input) {
      return toGenericRecord(input, avroSchema);
    }

    @Override
    public boolean equals(@Nullable Object other) {
      if (this == other) {
        return true;
      }
      if (other == null || getClass() != other.getClass()) {
        return false;
      }
      RowToGenericRecordFn that = (RowToGenericRecordFn) other;
      return avroSchema.equals(that.avroSchema);
    }

    @Override
    public int hashCode() {
      return Objects.hash(avroSchema);
    }

    private void writeObject(ObjectOutputStream out) throws IOException {
      final String avroSchemaAsString = (avroSchema == null) ? null : avroSchema.toString();
      out.writeObject(avroSchemaAsString);
    }

    private void readObject(ObjectInputStream in) throws IOException, ClassNotFoundException {
      final String avroSchemaAsString = (String) in.readObject();
      avroSchema =
          (avroSchemaAsString == null)
              ? null
              : new org.apache.avro.Schema.Parser().parse(avroSchemaAsString);
    }
  }

  /**
   * Returns an {@code SchemaCoder} instance for the provided element type.
   *
   * @param <T> the element type
   */
  public static <T> SchemaCoder<T> schemaCoder(TypeDescriptor<T> type) {
    @SuppressWarnings("unchecked")
    Class<T> clazz = (Class<T>) type.getRawType();
    org.apache.avro.Schema avroSchema = new ReflectData(clazz.getClassLoader()).getSchema(clazz);
    Schema beamSchema = toBeamSchema(avroSchema);
    return SchemaCoder.of(
        beamSchema, type, getToRowFunction(clazz, avroSchema), getFromRowFunction(clazz));
  }

  /**
   * Returns an {@code SchemaCoder} instance for the provided element class.
   *
   * @param <T> the element type
   */
  public static <T> SchemaCoder<T> schemaCoder(Class<T> clazz) {
    return schemaCoder(TypeDescriptor.of(clazz));
  }

  /**
   * Returns an {@code SchemaCoder} instance for the Avro schema. The implicit type is
   * GenericRecord.
   */
  public static SchemaCoder<GenericRecord> schemaCoder(org.apache.avro.Schema schema) {
    Schema beamSchema = toBeamSchema(schema);
    return SchemaCoder.of(
        beamSchema,
        TypeDescriptor.of(GenericRecord.class),
        getGenericRecordToRowFunction(beamSchema),
        getRowToGenericRecordFunction(schema));
  }

  /**
   * Returns an {@code SchemaCoder} instance for the provided element type using the provided Avro
   * schema.
   *
   * <p>If the type argument is GenericRecord, the schema may be arbitrary. Otherwise, the schema
   * must correspond to the type provided.
   *
   * @param <T> the element type
   */
  public static <T> SchemaCoder<T> schemaCoder(Class<T> clazz, org.apache.avro.Schema schema) {
    return SchemaCoder.of(
        getSchema(clazz, schema),
        TypeDescriptor.of(clazz),
        getToRowFunction(clazz, schema),
        getFromRowFunction(clazz));
  }

  /**
   * Returns an {@code SchemaCoder} instance based on the provided AvroCoder for the element type.
   *
   * @param <T> the element type
   */
  public static <T> SchemaCoder<T> schemaCoder(AvroCoder<T> avroCoder) {
    return schemaCoder(avroCoder.getType(), avroCoder.getSchema());
  }

  private static final class AvroSpecificRecordFieldValueTypeSupplier
      implements FieldValueTypeSupplier {
    @Override
    public List<FieldValueTypeInformation> get(Class<?> clazz) {
      throw new RuntimeException("Unexpected call.");
    }

    @Override
    public List<FieldValueTypeInformation> get(Class<?> clazz, Schema schema) {
      Map<String, String> mapping = getMapping(schema);
      List<FieldValueTypeInformation> types = Lists.newArrayList();
      for (Method method : ReflectUtils.getMethods(clazz)) {
        if (ReflectUtils.isGetter(method)) {
          FieldValueTypeInformation fieldValueTypeInformation =
              FieldValueTypeInformation.forGetter(method);
          String name = mapping.get(fieldValueTypeInformation.getName());
          if (name != null) {
            types.add(fieldValueTypeInformation.withName(name));
          }
        }
      }

      // Return the list ordered by the schema fields.
      return StaticSchemaInference.sortBySchema(types, schema);
    }

    private Map<String, String> getMapping(Schema schema) {
      Map<String, String> mapping = Maps.newHashMap();
      for (Field field : schema.getFields()) {
        String fieldName = field.getName();
        String getter;
        if (fieldName.contains("_")) {
          if (Character.isLowerCase(fieldName.charAt(0))) {
            // field_name -> fieldName
            getter = CaseFormat.LOWER_UNDERSCORE.to(CaseFormat.LOWER_CAMEL, fieldName);
          } else {
            // FIELD_NAME -> fIELDNAME
            // must remove underscore and then convert to match compiled Avro schema getter name
            getter = CaseFormat.UPPER_CAMEL.to(CaseFormat.LOWER_CAMEL, fieldName.replace("_", ""));
          }
        } else if (Character.isUpperCase(fieldName.charAt(0))) {
          // FieldName -> fieldName
          getter = CaseFormat.UPPER_CAMEL.to(CaseFormat.LOWER_CAMEL, fieldName);
        } else {
          // If the field is in camel case already, then it's the identity mapping.
          getter = fieldName;
        }
        mapping.put(getter, fieldName);
        // The Avro compiler might add a $ at the end of a getter to disambiguate.
        mapping.put(getter + "$", fieldName);
      }
      return mapping;
    }
  }

  private static final class AvroPojoFieldValueTypeSupplier implements FieldValueTypeSupplier {
    @Override
    public List<FieldValueTypeInformation> get(Class<?> clazz) {
      Map<String, FieldValueTypeInformation> types = Maps.newHashMap();
      for (java.lang.reflect.Field f : ReflectUtils.getFields(clazz)) {
        if (!f.isAnnotationPresent(AvroIgnore.class)) {
          FieldValueTypeInformation typeInformation = FieldValueTypeInformation.forField(f);
          AvroName avroname = f.getAnnotation(AvroName.class);
          if (avroname != null) {
            typeInformation = typeInformation.withName(avroname.value());
          }
          types.put(typeInformation.getName(), typeInformation);
        }
      }
      return Lists.newArrayList(types.values());
    }
  }

  /** Get field types for an AVRO-generated SpecificRecord or a POJO. */
  public static <T> List<FieldValueTypeInformation> getFieldTypes(Class<T> clazz, Schema schema) {
    if (TypeDescriptor.of(clazz).isSubtypeOf(TypeDescriptor.of(SpecificRecord.class))) {
      return JavaBeanUtils.getFieldTypes(
          clazz, schema, new AvroSpecificRecordFieldValueTypeSupplier());
    } else {
      return POJOUtils.getFieldTypes(clazz, schema, new AvroPojoFieldValueTypeSupplier());
    }
  }

  /** Get generated getters for an AVRO-generated SpecificRecord or a POJO. */
  public static <T> List<FieldValueGetter> getGetters(Class<T> clazz, Schema schema) {
    if (TypeDescriptor.of(clazz).isSubtypeOf(TypeDescriptor.of(SpecificRecord.class))) {
      return JavaBeanUtils.getGetters(
          clazz,
          schema,
          new AvroSpecificRecordFieldValueTypeSupplier(),
          new AvroTypeConversionFactory());
    } else {
      return POJOUtils.getGetters(
          clazz, schema, new AvroPojoFieldValueTypeSupplier(), new AvroTypeConversionFactory());
    }
  }

  /** Get an object creator for an AVRO-generated SpecificRecord. */
  public static <T> SchemaUserTypeCreator getCreator(Class<T> clazz, Schema schema) {
    if (TypeDescriptor.of(clazz).isSubtypeOf(TypeDescriptor.of(SpecificRecord.class))) {
      return AvroByteBuddyUtils.getCreator((Class<? extends SpecificRecord>) clazz, schema);
    } else {
      return POJOUtils.getSetFieldCreator(
          clazz, schema, new AvroPojoFieldValueTypeSupplier(), new AvroTypeConversionFactory());
    }
  }

  /** Converts AVRO schema to Beam field. */
  private static Schema.FieldType toFieldType(TypeWithNullability type) {
    Schema.FieldType fieldType = null;
    org.apache.avro.Schema avroSchema = type.type;

    LogicalType logicalType = LogicalTypes.fromSchema(avroSchema);
    if (logicalType != null) {
      if (logicalType instanceof LogicalTypes.Decimal) {
        fieldType = FieldType.DECIMAL;
      } else if (logicalType instanceof LogicalTypes.TimestampMillis) {
        // TODO: There is a desire to move Beam schema DATETIME to a micros representation. When
        // this is done, this logical type needs to be changed.
        fieldType = FieldType.DATETIME;
      } else if (logicalType instanceof LogicalTypes.Date) {
        fieldType = FieldType.DATETIME;
      }
    }

    if (fieldType == null) {
      switch (type.type.getType()) {
        case RECORD:
          fieldType = Schema.FieldType.row(toBeamSchema(avroSchema));
          break;

        case ENUM:
          fieldType = FieldType.logicalType(EnumerationType.create(type.type.getEnumSymbols()));
          break;

        case ARRAY:
          Schema.FieldType elementType =
              toFieldType(new TypeWithNullability(avroSchema.getElementType()));
          fieldType = Schema.FieldType.array(elementType);
          break;

        case MAP:
          fieldType =
              Schema.FieldType.map(
                  Schema.FieldType.STRING,
                  toFieldType(new TypeWithNullability(avroSchema.getValueType())));
          break;

        case FIXED:
          fieldType = FixedBytesField.fromAvroType(type.type).toBeamType();
          break;

        case STRING:
          fieldType = Schema.FieldType.STRING;
          break;

        case BYTES:
          fieldType = Schema.FieldType.BYTES;
          break;

        case INT:
          fieldType = Schema.FieldType.INT32;
          break;

        case LONG:
          fieldType = Schema.FieldType.INT64;
          break;

        case FLOAT:
          fieldType = Schema.FieldType.FLOAT;
          break;

        case DOUBLE:
          fieldType = Schema.FieldType.DOUBLE;
          break;

        case BOOLEAN:
          fieldType = Schema.FieldType.BOOLEAN;
          break;

        case UNION:
<<<<<<< HEAD
          List<org.apache.avro.Schema> schemaList = type.type.getTypes();
          List<Field> fieldList = new ArrayList();
          for (org.apache.avro.Schema schema : schemaList) {
            TypeWithNullability nullableType = new TypeWithNullability(schema);
            fieldList.add(Field.of(schema.getName(), toFieldType(nullableType)));
          }
          fieldType = FieldType.logicalType(OneOfType.create(fieldList));
          break;

=======
          fieldType =
              FieldType.logicalType(
                  OneOfType.create(
                      avroSchema.getTypes().stream()
                          .map(x -> Field.of(x.getName(), toFieldType(new TypeWithNullability(x))))
                          .collect(Collectors.toList())));
          break;
>>>>>>> f2d2e17f
        case NULL:
          throw new IllegalArgumentException("Can't convert 'null' to FieldType");

        default:
          throw new AssertionError("Unexpected AVRO Schema.Type: " + avroSchema.getType());
      }
    }
    fieldType = fieldType.withNullable(type.nullable);
    return fieldType;
  }

  private static org.apache.avro.Schema getFieldSchema(
      Schema.FieldType fieldType, String fieldName, String namespace) {
    org.apache.avro.Schema baseType;
    switch (fieldType.getTypeName()) {
      case BYTE:
      case INT16:
      case INT32:
        baseType = org.apache.avro.Schema.create(Type.INT);
        break;

      case INT64:
        baseType = org.apache.avro.Schema.create(Type.LONG);
        break;

      case DECIMAL:
        baseType =
            LogicalTypes.decimal(Integer.MAX_VALUE)
                .addToSchema(org.apache.avro.Schema.create(Type.BYTES));
        break;

      case FLOAT:
        baseType = org.apache.avro.Schema.create(Type.FLOAT);
        break;

      case DOUBLE:
        baseType = org.apache.avro.Schema.create(Type.DOUBLE);
        break;

      case STRING:
        baseType = org.apache.avro.Schema.create(Type.STRING);
        break;

      case DATETIME:
        // TODO: There is a desire to move Beam schema DATETIME to a micros representation. When
        // this is done, this logical type needs to be changed.
        baseType =
            LogicalTypes.timestampMillis().addToSchema(org.apache.avro.Schema.create(Type.LONG));
        break;

      case BOOLEAN:
        baseType = org.apache.avro.Schema.create(Type.BOOLEAN);
        break;

      case BYTES:
        baseType = org.apache.avro.Schema.create(Type.BYTES);
        break;

      case LOGICAL_TYPE:
        switch (fieldType.getLogicalType().getIdentifier()) {
          case FixedBytes.IDENTIFIER:
            FixedBytesField fixedBytesField =
                checkNotNull(FixedBytesField.fromBeamFieldType(fieldType));
            baseType = fixedBytesField.toAvroType("fixed", namespace + "." + fieldName);
            break;
          case EnumerationType.IDENTIFIER:
            EnumerationType enumerationType = fieldType.getLogicalType(EnumerationType.class);
            baseType =
                org.apache.avro.Schema.createEnum(fieldName, "", "", enumerationType.getValues());
            break;
          case OneOfType.IDENTIFIER:
            OneOfType oneOfType = fieldType.getLogicalType(OneOfType.class);
            baseType =
                org.apache.avro.Schema.createUnion(
                    oneOfType.getOneOfSchema().getFields().stream()
                        .map(x -> getFieldSchema(x.getType(), x.getName(), namespace))
                        .collect(Collectors.toList()));
            break;
          default:
            throw new RuntimeException(
                "Unhandled logical type " + fieldType.getLogicalType().getIdentifier());
        }
        break;

      case ARRAY:
      case ITERABLE:
        baseType =
            org.apache.avro.Schema.createArray(
                getFieldSchema(fieldType.getCollectionElementType(), fieldName, namespace));
        break;

      case MAP:
        if (fieldType.getMapKeyType().getTypeName().isStringType()) {
          // Avro only supports string keys in maps.
          baseType =
              org.apache.avro.Schema.createMap(
                  getFieldSchema(fieldType.getMapValueType(), fieldName, namespace));
        } else {
          throw new IllegalArgumentException("Avro only supports maps with string keys");
        }
        break;

      case ROW:
        baseType = toAvroSchema(fieldType.getRowSchema(), fieldName, namespace);
        break;

      default:
        throw new IllegalArgumentException("Unexpected type " + fieldType);
    }
    return fieldType.getNullable() ? ReflectData.makeNullable(baseType) : baseType;
  }

  private static @Nullable Object genericFromBeamField(
      Schema.FieldType fieldType, org.apache.avro.Schema avroSchema, @Nullable Object value) {
    TypeWithNullability typeWithNullability = new TypeWithNullability(avroSchema);
    if (!fieldType.getNullable().equals(typeWithNullability.nullable)) {
      throw new IllegalArgumentException(
          "FieldType "
              + fieldType
              + " and AVRO schema "
              + avroSchema
              + " don't have matching nullability");
    }

    if (value == null) {
      return value;
    }

    switch (fieldType.getTypeName()) {
      case BYTE:
      case INT16:
      case INT32:
      case INT64:
      case FLOAT:
      case DOUBLE:
      case BOOLEAN:
        return value;

      case STRING:
        final Type type = typeWithNullability.type.getType();
        if (type.getName().equals("enum")) {
          return new GenericData.EnumSymbol(avroSchema, (String) value);
        } else {
          return new Utf8((String) value);
        }

      case DECIMAL:
        BigDecimal decimal = (BigDecimal) value;
        LogicalType logicalType = typeWithNullability.type.getLogicalType();
        return new Conversions.DecimalConversion().toBytes(decimal, null, logicalType);

      case DATETIME:
        if (typeWithNullability.type.getType() == Type.INT) {
          ReadableInstant instant = (ReadableInstant) value;
          return (int) Days.daysBetween(Instant.EPOCH, instant).getDays();
        } else if (typeWithNullability.type.getType() == Type.LONG) {
          ReadableInstant instant = (ReadableInstant) value;
          return (long) instant.getMillis();
        } else {
          throw new IllegalArgumentException(
              "Can't represent " + fieldType + " as " + typeWithNullability.type.getType());
        }

      case BYTES:
        return ByteBuffer.wrap((byte[]) value);

      case LOGICAL_TYPE:
        switch (fieldType.getLogicalType().getIdentifier()) {
          case FixedBytes.IDENTIFIER:
            FixedBytesField fixedBytesField =
                checkNotNull(FixedBytesField.fromBeamFieldType(fieldType));
            byte[] byteArray = (byte[]) value;
            if (byteArray.length != fixedBytesField.getSize()) {
              throw new IllegalArgumentException("Incorrectly sized byte array.");
            }
            return GenericData.get().createFixed(null, (byte[]) value, typeWithNullability.type);
          case EnumerationType.IDENTIFIER:
            EnumerationType enumerationType = fieldType.getLogicalType(EnumerationType.class);
            return GenericData.get()
                .createEnum(
                    enumerationType.toString((EnumerationType.Value) value),
                    typeWithNullability.type);
          case OneOfType.IDENTIFIER:
            OneOfType oneOfType = fieldType.getLogicalType(OneOfType.class);
            OneOfType.Value oneOfValue = (OneOfType.Value) value;
            FieldType innerFieldType = oneOfType.getFieldType(oneOfValue);
            if (typeWithNullability.nullable && oneOfValue.getValue() == null) {
              return null;
            } else {
              return genericFromBeamField(
                  innerFieldType.withNullable(false),
                  typeWithNullability.type.getTypes().get(oneOfValue.getCaseType().getValue()),
                  oneOfValue.getValue());
            }
          default:
            throw new RuntimeException(
                "Unhandled logical type " + fieldType.getLogicalType().getIdentifier());
        }

      case ARRAY:
      case ITERABLE:
        Iterable iterable = (Iterable) value;
        List<Object> translatedArray = Lists.newArrayListWithExpectedSize(Iterables.size(iterable));

        for (Object arrayElement : iterable) {
          translatedArray.add(
              genericFromBeamField(
                  fieldType.getCollectionElementType(),
                  typeWithNullability.type.getElementType(),
                  arrayElement));
        }
        return translatedArray;

      case MAP:
        Map map = Maps.newHashMap();
        Map<Object, Object> valueMap = (Map<Object, Object>) value;
        for (Map.Entry entry : valueMap.entrySet()) {
          Utf8 key = new Utf8((String) entry.getKey());
          map.put(
              key,
              genericFromBeamField(
                  fieldType.getMapValueType(),
                  typeWithNullability.type.getValueType(),
                  entry.getValue()));
        }
        return map;

      case ROW:
        return toGenericRecord((Row) value, typeWithNullability.type);

      default:
        throw new IllegalArgumentException("Unsupported type " + fieldType);
    }
  }

  /**
   * Strict conversion from AVRO to Beam, strict because it doesn't do widening or narrowing during
   * conversion.
   *
   * @param value {@link GenericRecord} or any nested value
   * @param avroSchema schema for value
   * @param fieldType target beam field type
   * @return value converted for {@link Row}
   */
  @SuppressWarnings("unchecked")
  public static @Nullable Object convertAvroFieldStrict(
      @Nullable Object value,
      @Nonnull org.apache.avro.Schema avroSchema,
      @Nonnull Schema.FieldType fieldType) {
    if (value == null) {
      return null;
    }

    TypeWithNullability type = new TypeWithNullability(avroSchema);
    LogicalType logicalType = LogicalTypes.fromSchema(type.type);
    if (logicalType != null) {
      if (logicalType instanceof LogicalTypes.Decimal) {
        ByteBuffer byteBuffer = (ByteBuffer) value;
        BigDecimal bigDecimal =
            new Conversions.DecimalConversion()
                .fromBytes(byteBuffer.duplicate(), type.type, logicalType);
        return convertDecimal(bigDecimal, fieldType);
      } else if (logicalType instanceof LogicalTypes.TimestampMillis) {
        if (value instanceof ReadableInstant) {
          return convertDateTimeStrict(((ReadableInstant) value).getMillis(), fieldType);
        } else {
          return convertDateTimeStrict((Long) value, fieldType);
        }
      } else if (logicalType instanceof LogicalTypes.Date) {
        if (value instanceof ReadableInstant) {
          int epochDays = Days.daysBetween(Instant.EPOCH, (ReadableInstant) value).getDays();
          return convertDateStrict(epochDays, fieldType);
        } else {
          return convertDateStrict((Integer) value, fieldType);
        }
      }
    }

    switch (type.type.getType()) {
      case FIXED:
        return convertFixedStrict((GenericFixed) value, fieldType);

      case BYTES:
        return convertBytesStrict((ByteBuffer) value, fieldType);

      case STRING:
        return convertStringStrict((CharSequence) value, fieldType);

      case INT:
        return convertIntStrict((Integer) value, fieldType);

      case LONG:
        return convertLongStrict((Long) value, fieldType);

      case FLOAT:
        return convertFloatStrict((Float) value, fieldType);

      case DOUBLE:
        return convertDoubleStrict((Double) value, fieldType);

      case BOOLEAN:
        return convertBooleanStrict((Boolean) value, fieldType);

      case RECORD:
        return convertRecordStrict((GenericRecord) value, fieldType);

      case ENUM:
        // enums are either Java enums, or GenericEnumSymbol,
        // they don't share common interface, but override toString()
        return convertEnumStrict(value, fieldType);

      case ARRAY:
        return convertArrayStrict((List<Object>) value, type.type.getElementType(), fieldType);

      case MAP:
        return convertMapStrict(
            (Map<CharSequence, Object>) value, type.type.getValueType(), fieldType);

      case UNION:
        return convertUnionStrict(value, type.type, fieldType);

      case NULL:
        throw new IllegalArgumentException("Can't convert 'null' to non-nullable field");

      default:
        throw new AssertionError("Unexpected AVRO Schema.Type: " + type.type.getType());
    }
  }

  private static Object convertRecordStrict(GenericRecord record, Schema.FieldType fieldType) {
    checkTypeName(fieldType.getTypeName(), Schema.TypeName.ROW, "record");
    return toBeamRowStrict(record, fieldType.getRowSchema());
  }

  private static Object convertBytesStrict(ByteBuffer bb, Schema.FieldType fieldType) {
    checkTypeName(fieldType.getTypeName(), Schema.TypeName.BYTES, "bytes");

    byte[] bytes = new byte[bb.remaining()];
    bb.duplicate().get(bytes);
    return bytes;
  }

  private static Object convertFixedStrict(GenericFixed fixed, Schema.FieldType fieldType) {
    checkTypeName(fieldType.getTypeName(), TypeName.LOGICAL_TYPE, "fixed");
    checkArgument(FixedBytes.IDENTIFIER.equals(fieldType.getLogicalType().getIdentifier()));
    return fixed.bytes().clone(); // clone because GenericFixed is mutable
  }

  private static Object convertStringStrict(CharSequence value, Schema.FieldType fieldType) {
    checkTypeName(fieldType.getTypeName(), Schema.TypeName.STRING, "string");
    return value.toString();
  }

  private static Object convertIntStrict(Integer value, Schema.FieldType fieldType) {
    checkTypeName(fieldType.getTypeName(), Schema.TypeName.INT32, "int");
    return value;
  }

  private static Object convertLongStrict(Long value, Schema.FieldType fieldType) {
    checkTypeName(fieldType.getTypeName(), Schema.TypeName.INT64, "long");
    return value;
  }

  private static Object convertDecimal(BigDecimal value, Schema.FieldType fieldType) {
    checkTypeName(fieldType.getTypeName(), TypeName.DECIMAL, "decimal");
    return value;
  }

  private static Object convertDateStrict(Integer epochDays, Schema.FieldType fieldType) {
    checkTypeName(fieldType.getTypeName(), TypeName.DATETIME, "date");
    return Instant.EPOCH.plus(Duration.standardDays(epochDays));
  }

  private static Object convertDateTimeStrict(Long value, Schema.FieldType fieldType) {
    checkTypeName(fieldType.getTypeName(), TypeName.DATETIME, "dateTime");
    return new Instant(value);
  }

  private static Object convertFloatStrict(Float value, Schema.FieldType fieldType) {
    checkTypeName(fieldType.getTypeName(), Schema.TypeName.FLOAT, "float");
    return value;
  }

  private static Object convertDoubleStrict(Double value, Schema.FieldType fieldType) {
    checkTypeName(fieldType.getTypeName(), Schema.TypeName.DOUBLE, "double");
    return value;
  }

  private static Object convertBooleanStrict(Boolean value, Schema.FieldType fieldType) {
    checkTypeName(fieldType.getTypeName(), Schema.TypeName.BOOLEAN, "boolean");
    return value;
  }

  private static Object convertEnumStrict(Object value, Schema.FieldType fieldType) {
    checkTypeName(fieldType.getTypeName(), TypeName.LOGICAL_TYPE, "enum");
    checkArgument(fieldType.getLogicalType().getIdentifier().equals(EnumerationType.IDENTIFIER));
    EnumerationType enumerationType = fieldType.getLogicalType(EnumerationType.class);
    return enumerationType.valueOf(value.toString());
  }

  private static Object convertUnionStrict(
      Object value, org.apache.avro.Schema unionAvroSchema, Schema.FieldType fieldType) {
    checkTypeName(fieldType.getTypeName(), TypeName.LOGICAL_TYPE, "oneOfType");
    checkArgument(fieldType.getLogicalType().getIdentifier().equals(OneOfType.IDENTIFIER));
    OneOfType oneOfType = fieldType.getLogicalType(OneOfType.class);
    int fieldNumber = GenericData.get().resolveUnion(unionAvroSchema, value);
    FieldType baseFieldType = oneOfType.getOneOfSchema().getField(fieldNumber).getType();
    Object convertedValue =
        convertAvroFieldStrict(value, unionAvroSchema.getTypes().get(fieldNumber), baseFieldType);
    return oneOfType.createValue(fieldNumber, convertedValue);
  }

  private static Object convertArrayStrict(
      List<Object> values, org.apache.avro.Schema elemAvroSchema, Schema.FieldType fieldType) {
    checkTypeName(fieldType.getTypeName(), Schema.TypeName.ARRAY, "array");

    List<Object> ret = new ArrayList<>(values.size());
    Schema.FieldType elemFieldType = fieldType.getCollectionElementType();

    for (Object value : values) {
      ret.add(convertAvroFieldStrict(value, elemAvroSchema, elemFieldType));
    }

    return ret;
  }

  private static Object convertMapStrict(
      Map<CharSequence, Object> values,
      org.apache.avro.Schema valueAvroSchema,
      Schema.FieldType fieldType) {
    checkTypeName(fieldType.getTypeName(), Schema.TypeName.MAP, "map");
    checkNotNull(fieldType.getMapKeyType());
    checkNotNull(fieldType.getMapValueType());

    if (!fieldType.getMapKeyType().equals(Schema.FieldType.STRING)) {
      throw new IllegalArgumentException(
          "Can't convert 'string' map keys to " + fieldType.getMapKeyType());
    }

    Map<Object, Object> ret = new HashMap<>();

    for (Map.Entry<CharSequence, Object> value : values.entrySet()) {
      ret.put(
          convertStringStrict(value.getKey(), fieldType.getMapKeyType()),
          convertAvroFieldStrict(value.getValue(), valueAvroSchema, fieldType.getMapValueType()));
    }

    return ret;
  }

  private static void checkTypeName(Schema.TypeName got, Schema.TypeName expected, String label) {
    checkArgument(
        got.equals(expected),
        "Can't convert '" + label + "' to " + got + ", expected: " + expected);
  }
}<|MERGE_RESOLUTION|>--- conflicted
+++ resolved
@@ -826,17 +826,6 @@
           break;
 
         case UNION:
-<<<<<<< HEAD
-          List<org.apache.avro.Schema> schemaList = type.type.getTypes();
-          List<Field> fieldList = new ArrayList();
-          for (org.apache.avro.Schema schema : schemaList) {
-            TypeWithNullability nullableType = new TypeWithNullability(schema);
-            fieldList.add(Field.of(schema.getName(), toFieldType(nullableType)));
-          }
-          fieldType = FieldType.logicalType(OneOfType.create(fieldList));
-          break;
-
-=======
           fieldType =
               FieldType.logicalType(
                   OneOfType.create(
@@ -844,7 +833,6 @@
                           .map(x -> Field.of(x.getName(), toFieldType(new TypeWithNullability(x))))
                           .collect(Collectors.toList())));
           break;
->>>>>>> f2d2e17f
         case NULL:
           throw new IllegalArgumentException("Can't convert 'null' to FieldType");
 
