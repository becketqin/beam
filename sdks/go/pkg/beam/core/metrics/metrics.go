// Licensed to the Apache Software Foundation (ASF) under one or more
// contributor license agreements.  See the NOTICE file distributed with
// this work for additional information regarding copyright ownership.
// The ASF licenses this file to You under the Apache License, Version 2.0
// (the "License"); you may not use this file except in compliance with
// the License.  You may obtain a copy of the License at
//
//    http://www.apache.org/licenses/LICENSE-2.0
//
// Unless required by applicable law or agreed to in writing, software
// distributed under the License is distributed on an "AS IS" BASIS,
// WITHOUT WARRANTIES OR CONDITIONS OF ANY KIND, either express or implied.
// See the License for the specific language governing permissions and
// limitations under the License.

// Package metrics implements the Beam metrics API, described at
// http://s.apache.org/beam-metrics-api
//
// Metrics in the Beam model are uniquely identified by a namespace, a name,
// and the PTransform context in which they are used. Further, they are
// reported as a delta against the bundle being processed, so that overcounting
// doesn't occur if a bundle needs to be retried. Each metric is scoped to
// their bundle, and ptransform.
//
// Cells (or metric cells) are defined for each Beam model metric
// type, and the serve as concurrency safe storage of a given metric's values.
// Proxys are exported values representing the metric, for use in user
// ptransform code. They don't retain their cells, since they don't have
// the context to be able to store them for export back to the pipeline runner.
//
// Metric cells aren't initialized until their first mutation, which
// follows from the Beam model design, where metrics are only sent for a bundle
// if they have changed. This is particularly convenient for distributions which
// means their min and max fields can be set to the first value on creation
// rather than have some marker of uninitialized state, which would otherwise
// need to be checked for on every update.
//
// Metric values are implemented as lightweight proxies of the user provided
// namespace and name. This allows them to be declared globally, and used in
// any ParDo. Further, as per the design, they can be declared dynamically
// at runtime.
//
// To handle reporting deltas on the metrics by bundle, metrics
// are keyed by bundleID,PTransformID,namespace, and name, so metrics that
// are identical except for bundles are treated as distinct, effectively
// providing per bundle deltas, since a new value cell is used per bundle.
package metrics

import (
	"context"
	"fmt"
	"hash/fnv"
	"sort"
	"sync"
	"sync/atomic"
	"time"

	"github.com/apache/beam/sdks/v2/go/pkg/beam/core/util/ioutilx"
)

// Metric cells are named and scoped by ptransform, and bundle,
// the latter two of which are only known at runtime. We propagate
// the PTransformID and BundleID via a context.Context. Consequently
// using metrics requires the PTransform have a context.Context
// argument.

type ctxKey string

const (
	counterSetKey ctxKey = "beam:counterset"
	storeKey      ctxKey = "beam:bundlestore"
)

// beamCtx is a caching context for IDs necessary to place metric updates.
// Allocating contexts and searching for PTransformIDs for every element
// is expensive, so we avoid it if possible.
type beamCtx struct {
	context.Context
	bundleID, ptransformID string
	store                  *Store
	cs                     *ptCounterSet
}

// Value implements the Context interface Value method for beamCtx.
// The implementation lifts the stored values for metrics keys to the
// top level beamCtx for faster lookups.
func (ctx *beamCtx) Value(key interface{}) interface{} {
	switch key {
	case counterSetKey:
		if ctx.cs == nil {
			if cs := ctx.Context.Value(key); cs != nil {
				ctx.cs = cs.(*ptCounterSet)
			} else {
				// It's not created previously
				ctx.store.mu.Lock()
				cs := &ptCounterSet{
					pid:           ctx.ptransformID,
					counters:      make(map[nameHash]*counter),
					distributions: make(map[nameHash]*distribution),
					gauges:        make(map[nameHash]*gauge),
				}
				ctx.store.css = append(ctx.store.css, cs)
				ctx.cs = cs
				ctx.store.mu.Unlock()
			}
		}
		return ctx.cs
	case storeKey:
		if ctx.store == nil {
			if store := ctx.Context.Value(key); store != nil {
				ctx.store = store.(*Store)
			}
		}
		return ctx.store
	}
	return ctx.Context.Value(key)
}

func (ctx *beamCtx) String() string {
	return fmt.Sprintf("beamCtx[%s;%s]", ctx.bundleID, ctx.ptransformID)
}

// SetBundleID sets the id of the current Bundle, and populates the store.
func SetBundleID(ctx context.Context, id string) context.Context {
	// Checking for *beamCtx is an optimization, so we don't dig deeply
	// for ids if not necessary.
	if bctx, ok := ctx.(*beamCtx); ok {
		return &beamCtx{Context: bctx.Context, bundleID: id, store: newStore(), ptransformID: bctx.ptransformID}
	}
	return &beamCtx{Context: ctx, bundleID: id, store: newStore()}
}

// SetPTransformID sets the id of the current PTransform.
// Must only be called on a context returned by SetBundleID.
func SetPTransformID(ctx context.Context, id string) context.Context {
	// Checking for *beamCtx is an optimization, so we don't dig deeply
	// for ids if not necessary.
	if bctx, ok := ctx.(*beamCtx); ok {
		return &beamCtx{Context: bctx.Context, bundleID: bctx.bundleID, store: bctx.store, ptransformID: id}
	}
	// Avoid breaking if the bundle is unset in testing.
	return &beamCtx{Context: ctx, bundleID: bundleIDUnset, store: newStore(), ptransformID: id}
}

// GetStore extracts the metrics Store for the given context for a bundle.
//
// Returns nil if the context doesn't contain a metric Store.
func GetStore(ctx context.Context) *Store {
	if bctx, ok := ctx.(*beamCtx); ok {
		return bctx.store
	}
	if v := ctx.Value(storeKey); v != nil {
		return v.(*Store)
	}
	return nil
}

const (
	bundleIDUnset     = "(bundle id unset)"
	ptransformIDUnset = "(ptransform id unset)"
)

func getCounterSet(ctx context.Context) *ptCounterSet {
	if bctx, ok := ctx.(*beamCtx); ok && bctx.cs != nil {
		return bctx.cs
	}
	if set := ctx.Value(counterSetKey); set != nil {
		return set.(*ptCounterSet)
	}
	// This isn't a beam context, so we don't have a
	// useful counterset to return.
	return nil
}

type kind uint8

const (
	kindUnknown kind = iota
	kindSumCounter
	kindDistribution
	kindGauge
)

func (t kind) String() string {
	switch t {
	case kindSumCounter:
		return "Counter"
	case kindDistribution:
		return "Distribution"
	case kindGauge:
		return "Gauge"
	default:
		panic(fmt.Sprintf("Unknown metric type value: %v", uint8(t)))
	}
}

// name is a pair of strings identifying a specific metric.
type name struct {
	namespace, name string
}

func (n name) String() string {
	return fmt.Sprintf("%s.%s", n.namespace, n.name)
}

func newName(ns, n string) name {
	if len(n) == 0 || len(ns) == 0 {
		panic(fmt.Sprintf("namespace and name are required to be non-empty, got %q and %q", ns, n))
	}
	return name{namespace: ns, name: n}
}

// We hash the name to a uint64 so we avoid using go's native string hashing for
// every use of a metrics. uint64s have faster lookup than strings as a result.
// Collisions are possible, but statistically unlikely as namespaces and names
// are usually short enough to avoid this.
var (
	hasherMu sync.Mutex
	hasher   = fnv.New64a()
)

func hashName(ns, n string) nameHash {
	hasherMu.Lock()
	hasher.Reset()
	var buf [64]byte
	b := buf[:]
	hashString(ns, b)
	hashString(n, b)
	h := hasher.Sum64()
	hasherMu.Unlock()
	return nameHash(h)
}

// hashString hashes a string with the package level hasher
// and requires posession of the hasherMu lock. The byte
// slice is assumed to be backed by a [64]byte.
func hashString(s string, b []byte) {
	l := len(s)
	i := 0
	for len(s)-i > 64 {
		n := i + 64
		copy(b, s[i:n])
		ioutilx.WriteUnsafe(hasher, b)
		i = n
	}
	n := l - i
	copy(b, s[i:])
	ioutilx.WriteUnsafe(hasher, b[:n])
}

// Counter is a simple counter for incrementing and decrementing a value.
type Counter struct {
	name name
	hash nameHash
}

func (m *Counter) String() string {
	return fmt.Sprintf("Counter metric %s", m.name)
}

// NewCounter returns the Counter with the given namespace and name.
func NewCounter(ns, n string) *Counter {
	return &Counter{
		name: newName(ns, n),
		hash: hashName(ns, n),
	}
}

// Inc increments the counter within the given PTransform context by v.
func (m *Counter) Inc(ctx context.Context, v int64) {
	cs := getCounterSet(ctx)
	if cs == nil {
		return
	}
	if c, ok := cs.counters[m.hash]; ok {
		c.inc(v)
		return
	}
	// We're the first to create this metric!
	c := &counter{
		value: v,
	}
	cs.counters[m.hash] = c
	GetStore(ctx).storeMetric(cs.pid, m.name, c)
}

// Dec decrements the counter within the given PTransform context by v.
func (m *Counter) Dec(ctx context.Context, v int64) {
	m.Inc(ctx, -v)
}

// counter is a metric cell for counter values.
type counter struct {
	value int64
}

func (m *counter) inc(v int64) {
	atomic.AddInt64(&m.value, v)
}

func (m *counter) String() string {
	return fmt.Sprintf("value: %d", m.value)
}

func (m *counter) kind() kind {
	return kindSumCounter
}

func (m *counter) get() int64 {
	return atomic.LoadInt64(&m.value)
}

// Distribution is a simple distribution of values.
type Distribution struct {
	name name
	hash nameHash
}

func (m *Distribution) String() string {
	return fmt.Sprintf("Distribution metric %s", m.name)
}

// NewDistribution returns the Distribution with the given namespace and name.
func NewDistribution(ns, n string) *Distribution {
	return &Distribution{
		name: newName(ns, n),
		hash: hashName(ns, n),
	}
}

// Update updates the distribution within the given PTransform context with v.
func (m *Distribution) Update(ctx context.Context, v int64) {
	cs := getCounterSet(ctx)
	if cs == nil {
		return
	}
	if d, ok := cs.distributions[m.hash]; ok {
		d.update(v)
		return
	}
	// We're the first to create this metric!
	d := &distribution{
		count: 1,
		sum:   v,
		min:   v,
		max:   v,
	}
	cs.distributions[m.hash] = d
	GetStore(ctx).storeMetric(cs.pid, m.name, d)
}

// distribution is a metric cell for distribution values.
type distribution struct {
	count, sum, min, max int64
	mu                   sync.Mutex
}

func (m *distribution) update(v int64) {
	m.mu.Lock()
	if v < m.min {
		m.min = v
	}
	if v > m.max {
		m.max = v
	}
	m.count++
	m.sum += v
	m.mu.Unlock()
}

func (m *distribution) String() string {
	return fmt.Sprintf("count: %d sum: %d min: %d max: %d", m.count, m.sum, m.min, m.max)
}

func (m *distribution) kind() kind {
	return kindDistribution
}

func (m *distribution) get() (count, sum, min, max int64) {
	m.mu.Lock()
	defer m.mu.Unlock()
	return m.count, m.sum, m.min, m.max
}

// DistributionValue is the value of a Distribution metric.
type DistributionValue struct {
	Count, Sum, Min, Max int64
}

// Gauge is a time, value pair metric.
type Gauge struct {
	name name
	hash nameHash
}

func (m *Gauge) String() string {
	return fmt.Sprintf("Guage metric %s", m.name)
}

// NewGauge returns the Gauge with the given namespace and name.
func NewGauge(ns, n string) *Gauge {
	return &Gauge{
		name: newName(ns, n),
		hash: hashName(ns, n),
	}
}

// TODO(lostluck): 2018/03/05 Use a common internal beam now() instead, once that exists.
var now = time.Now

// Set sets the gauge to the given value, and associates it with the current time on the clock.
func (m *Gauge) Set(ctx context.Context, v int64) {
	cs := getCounterSet(ctx)
	if cs == nil {
		return
	}
	if g, ok := cs.gauges[m.hash]; ok {
		g.set(v)
		return
	}
	// We're the first to create this metric!
	g := &gauge{
		t: now(),
		v: v,
	}
	cs.gauges[m.hash] = g
	GetStore(ctx).storeMetric(cs.pid, m.name, g)
}

// gauge is a metric cell for gauge values.
type gauge struct {
	mu sync.Mutex
	t  time.Time
	v  int64
}

func (m *gauge) set(v int64) {
	m.mu.Lock()
	m.t = now()
	m.v = v
	m.mu.Unlock()
}

func (m *gauge) kind() kind {
	return kindGauge
}

func (m *gauge) String() string {
	return fmt.Sprintf("%v time: %s value: %d", m.kind(), m.t, m.v)
}

func (m *gauge) get() (int64, time.Time) {
	m.mu.Lock()
	defer m.mu.Unlock()
	return m.v, m.t
}

// GaugeValue is the value of a Gauge metric.
type GaugeValue struct {
	Value     int64
	Timestamp time.Time
}

// Results represents all metrics gathered during the job's execution.
// It allows for querying metrics using a provided filter.
type Results struct {
	counters      []CounterResult
	distributions []DistributionResult
	gauges        []GaugeResult
}

// NewResults creates a new Results.
func NewResults(
	counters []CounterResult,
	distributions []DistributionResult,
	gauges []GaugeResult) *Results {
	return &Results{counters, distributions, gauges}
}

// AllMetrics returns all metrics from a Results instance.
func (mr Results) AllMetrics() QueryResults {
	return QueryResults{mr.counters, mr.distributions, mr.gauges}
}

// TODO(BEAM-11217): Implement Query(Filter) and metrics filtering

// QueryResults is the result of a query. Allows accessing all of the
// metrics that matched the filter.
type QueryResults struct {
	counters      []CounterResult
	distributions []DistributionResult
	gauges        []GaugeResult
}

// Counters returns a slice of counter metrics.
func (qr QueryResults) Counters() []CounterResult {
	out := make([]CounterResult, len(qr.counters))
	copy(out, qr.counters)
	return out
}

// Distributions returns a slice of distribution metrics.
func (qr QueryResults) Distributions() []DistributionResult {
	out := make([]DistributionResult, len(qr.distributions))
	copy(out, qr.distributions)
	return out
}

// Gauges returns a slice of gauge metrics.
func (qr QueryResults) Gauges() []GaugeResult {
	out := make([]GaugeResult, len(qr.gauges))
	copy(out, qr.gauges)
	return out
}

// CounterResult is an attempted and a commited value of a counter metric plus
// key.
type CounterResult struct {
	Attempted, Committed int64
	Key                  StepKey
}

// Result returns committed metrics. Falls back to attempted metrics if committed
// are not populated (e.g. due to not being supported on a given runner).
func (r CounterResult) Result() int64 {
	if r.Committed != 0 {
		return r.Committed
	}
	return r.Attempted
}

// MergeCounters combines counter metrics that share a common key.
func MergeCounters(
	attempted map[StepKey]int64,
	committed map[StepKey]int64) []CounterResult {
	res := make([]CounterResult, 0)
<<<<<<< HEAD

	for k := range attempted {
		v := committed[k]
		res = append(res, CounterResult{Attempted: attempted[k], Committed: v, Key: k})
=======
	merged := map[StepKey]CounterResult{}

	for k, v := range attempted {
		merged[k] = CounterResult{Attempted: v, Key: k}
	}
	for k, v := range committed {
		m, ok := merged[k]
		if ok {
			merged[k] = CounterResult{Attempted: m.Attempted, Committed: v, Key: k}
		} else {
			merged[k] = CounterResult{Committed: v, Key: k}
		}
	}

	for _, v := range merged {
		res = append(res, v)
>>>>>>> b10590cc
	}
	return res
}

// DistributionResult is an attempted and a commited value of a distribution
// metric plus key.
type DistributionResult struct {
	Attempted, Committed DistributionValue
	Key                  StepKey
}

// Result returns committed metrics. Falls back to attempted metrics if committed
// are not populated (e.g. due to not being supported on a given runner).
func (r DistributionResult) Result() DistributionValue {
	empty := DistributionValue{}
	if r.Committed != empty {
		return r.Committed
	}
	return r.Attempted
}

// MergeDistributions combines distribution metrics that share a common key.
func MergeDistributions(
	attempted map[StepKey]DistributionValue,
	committed map[StepKey]DistributionValue) []DistributionResult {
	res := make([]DistributionResult, 0)
<<<<<<< HEAD

	for k := range attempted {
		v := committed[k]
		res = append(res, DistributionResult{Attempted: attempted[k], Committed: v, Key: k})
=======
	merged := map[StepKey]DistributionResult{}

	for k, v := range attempted {
		merged[k] = DistributionResult{Attempted: v, Key: k}
	}
	for k, v := range committed {
		m, ok := merged[k]
		if ok {
			merged[k] = DistributionResult{Attempted: m.Attempted, Committed: v, Key: k}
		} else {
			merged[k] = DistributionResult{Committed: v, Key: k}
		}
	}

	for _, v := range merged {
		res = append(res, v)
>>>>>>> b10590cc
	}
	return res
}

// GaugeResult is an attempted and a commited value of a gauge metric plus
// key.
type GaugeResult struct {
	Attempted, Committed GaugeValue
	Key                  StepKey
}

// Result returns committed metrics. Falls back to attempted metrics if committed
// are not populated (e.g. due to not being supported on a given runner).
func (r GaugeResult) Result() GaugeValue {
	empty := GaugeValue{}
	if r.Committed != empty {
		return r.Committed
	}
	return r.Attempted
}

// StepKey uniquely identifies a metric within a pipeline graph.
type StepKey struct {
	Step, Name, Namespace string
}

// MergeGauges combines gauge metrics that share a common key.
func MergeGauges(
	attempted map[StepKey]GaugeValue,
	committed map[StepKey]GaugeValue) []GaugeResult {
	res := make([]GaugeResult, 0)
<<<<<<< HEAD

	for k := range attempted {
		v := committed[k]
		res = append(res, GaugeResult{Attempted: attempted[k], Committed: v, Key: k})
	}
	return res
=======
	merged := map[StepKey]GaugeResult{}

	for k, v := range attempted {
		merged[k] = GaugeResult{Attempted: v, Key: k}
	}
	for k, v := range committed {
		m, ok := merged[k]
		if ok {
			merged[k] = GaugeResult{Attempted: m.Attempted, Committed: v, Key: k}
		} else {
			merged[k] = GaugeResult{Committed: v, Key: k}
		}
	}

	for _, v := range merged {
		res = append(res, v)
	}
	return res
}

// MetricsExtractor extracts the metrics.Results from Store using ctx.
// This is same as what metrics.dumperExtractor and metrics.dumpTo would do together.
func MetricsExtractor(ctx context.Context) Results {
	store := GetStore(ctx)
	m := make(map[Labels]interface{})
	e := &Extractor{
		SumInt64: func(l Labels, v int64) {
			m[l] = &counter{value: v}
		},
		DistributionInt64: func(l Labels, count, sum, min, max int64) {
			m[l] = &distribution{count: count, sum: sum, min: min, max: max}
		},
		GaugeInt64: func(l Labels, v int64, t time.Time) {
			m[l] = &gauge{v: v, t: t}
		},
	}
	e.ExtractFrom(store)

	var ls []Labels
	for l := range m {
		ls = append(ls, l)
	}

	sort.Slice(ls, func(i, j int) bool {
		if ls[i].transform < ls[j].transform {
			return true
		}
		tEq := ls[i].transform == ls[j].transform
		if tEq && ls[i].namespace < ls[j].namespace {
			return true
		}
		nsEq := ls[i].namespace == ls[j].namespace
		if tEq && nsEq && ls[i].name < ls[j].name {
			return true
		}
		return false
	})

	r := Results{counters: []CounterResult{}, distributions: []DistributionResult{}, gauges: []GaugeResult{}}
	for _, l := range ls {
		key := StepKey{Step: l.transform, Name: l.name, Namespace: l.namespace}
		switch opt := m[l]; opt.(type) {
		case *counter:
			attempted := make(map[StepKey]int64)
			committed := make(map[StepKey]int64)
			attempted[key] = 0
			committed[key] = opt.(*counter).value
			r.counters = append(r.counters, MergeCounters(attempted, committed)...)
		case *distribution:
			attempted := make(map[StepKey]DistributionValue)
			committed := make(map[StepKey]DistributionValue)
			attempted[key] = DistributionValue{}
			committed[key] = DistributionValue{opt.(*distribution).count, opt.(*distribution).sum, opt.(*distribution).min, opt.(*distribution).max}
			r.distributions = append(r.distributions, MergeDistributions(attempted, committed)...)
		case *gauge:
			attempted := make(map[StepKey]GaugeValue)
			committed := make(map[StepKey]GaugeValue)
			attempted[key] = GaugeValue{}
			committed[key] = GaugeValue{opt.(*gauge).v, opt.(*gauge).t}
			r.gauges = append(r.gauges, MergeGauges(attempted, committed)...)
		}
	}
	return r
>>>>>>> b10590cc
}<|MERGE_RESOLUTION|>--- conflicted
+++ resolved
@@ -534,12 +534,6 @@
 	attempted map[StepKey]int64,
 	committed map[StepKey]int64) []CounterResult {
 	res := make([]CounterResult, 0)
-<<<<<<< HEAD
-
-	for k := range attempted {
-		v := committed[k]
-		res = append(res, CounterResult{Attempted: attempted[k], Committed: v, Key: k})
-=======
 	merged := map[StepKey]CounterResult{}
 
 	for k, v := range attempted {
@@ -556,7 +550,6 @@
 
 	for _, v := range merged {
 		res = append(res, v)
->>>>>>> b10590cc
 	}
 	return res
 }
@@ -583,12 +576,6 @@
 	attempted map[StepKey]DistributionValue,
 	committed map[StepKey]DistributionValue) []DistributionResult {
 	res := make([]DistributionResult, 0)
-<<<<<<< HEAD
-
-	for k := range attempted {
-		v := committed[k]
-		res = append(res, DistributionResult{Attempted: attempted[k], Committed: v, Key: k})
-=======
 	merged := map[StepKey]DistributionResult{}
 
 	for k, v := range attempted {
@@ -605,7 +592,6 @@
 
 	for _, v := range merged {
 		res = append(res, v)
->>>>>>> b10590cc
 	}
 	return res
 }
@@ -637,14 +623,6 @@
 	attempted map[StepKey]GaugeValue,
 	committed map[StepKey]GaugeValue) []GaugeResult {
 	res := make([]GaugeResult, 0)
-<<<<<<< HEAD
-
-	for k := range attempted {
-		v := committed[k]
-		res = append(res, GaugeResult{Attempted: attempted[k], Committed: v, Key: k})
-	}
-	return res
-=======
 	merged := map[StepKey]GaugeResult{}
 
 	for k, v := range attempted {
@@ -728,5 +706,4 @@
 		}
 	}
 	return r
->>>>>>> b10590cc
 }