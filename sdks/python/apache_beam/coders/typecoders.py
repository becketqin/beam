#
# Licensed to the Apache Software Foundation (ASF) under one or more
# contributor license agreements.  See the NOTICE file distributed with
# this work for additional information regarding copyright ownership.
# The ASF licenses this file to You under the Apache License, Version 2.0
# (the "License"); you may not use this file except in compliance with
# the License.  You may obtain a copy of the License at
#
#    http://www.apache.org/licenses/LICENSE-2.0
#
# Unless required by applicable law or agreed to in writing, software
# distributed under the License is distributed on an "AS IS" BASIS,
# WITHOUT WARRANTIES OR CONDITIONS OF ANY KIND, either express or implied.
# See the License for the specific language governing permissions and
# limitations under the License.
#

"""Type coders registration.

This module contains functionality to define and use coders for custom classes.
Let's say we have a class Xyz and we are processing a PCollection with elements
of type Xyz. If we do not register a coder for Xyz, a default pickle-based
fallback coder will be used. This can be undesirable for two reasons. First, we
may want a faster coder or a more space efficient one. Second, the pickle-based
coder is not deterministic in the sense that objects like dictionaries or sets
are not guaranteed to be encoded in the same way every time (elements are not
really ordered).

Two (sometimes three) steps are needed to define and use a custom coder:
  - define the coder class
  - associate the code with the class (a.k.a. coder registration)
  - typehint DoFns or transforms with the new class or composite types using
    the class.

A coder class is defined by subclassing from CoderBase and defining the
encode_to_bytes and decode_from_bytes methods. The framework uses duck-typing
for coders so it is not strictly required to subclass from CoderBase as long as
the encode/decode methods are defined.

Registering a coder class is made with a register_coder() call::

  from apache_beam import coders
  ...
  coders.registry.register_coder(Xyz, XyzCoder)

Additionally, DoFns and PTransforms may need type hints. This is not always
necessary since there is functionality to infer the return types of DoFns by
analyzing the code. For instance, for the function below the return type of
'Xyz' will be inferred::

  def MakeXyzs(v):
    return Xyz(v)

If Xyz is inferred then its coder will be used whenever the framework needs to
serialize data (e.g., writing to the shuffler subsystem responsible for group by
key operations). If a typehint is needed it can be specified by decorating the
DoFns or using with_input_types/with_output_types methods on PTransforms. For
example, the above function can be decorated::

  @with_output_types(Xyz)
  def MakeXyzs(v):
    return complex_operation_returning_Xyz(v)

See apache_beam.typehints.decorators module for more details.
"""

# pytype: skip-file

from typing import Any
from typing import Dict
from typing import Iterable
from typing import List
from typing import Type

from apache_beam.coders import coders
from apache_beam.typehints import typehints

__all__ = ['registry']


class CoderRegistry(object):
  """A coder registry for typehint/coder associations."""
  def __init__(self, fallback_coder=None):
    self._coders = {}  # type: Dict[Any, Type[coders.Coder]]
    self.custom_types = []  # type: List[Any]
    self.register_standard_coders(fallback_coder)

  def register_standard_coders(self, fallback_coder):
    """Register coders for all basic and composite types."""
    # Coders without subclasses.
    self._register_coder_internal(int, coders.VarIntCoder)
    self._register_coder_internal(float, coders.FloatCoder)
    self._register_coder_internal(bytes, coders.BytesCoder)
    self._register_coder_internal(bool, coders.BooleanCoder)
    self._register_coder_internal(str, coders.StrUtf8Coder)
    self._register_coder_internal(typehints.TupleConstraint, coders.TupleCoder)
<<<<<<< HEAD
=======
    self._register_coder_internal(typehints.DictConstraint, coders.MapCoder)
>>>>>>> b10590cc
    # Default fallback coders applied in that order until the first matching
    # coder found.
    default_fallback_coders = [coders.ProtoCoder, coders.FastPrimitivesCoder]
    self._fallback_coder = fallback_coder or FirstOf(default_fallback_coders)

  def register_fallback_coder(self, fallback_coder):
    self._fallback_coder = FirstOf([fallback_coder, self._fallback_coder])

  def _register_coder_internal(self, typehint_type, typehint_coder_class):
    # type: (Any, Type[coders.Coder]) -> None
    self._coders[typehint_type] = typehint_coder_class

  def register_coder(self, typehint_type, typehint_coder_class):
    # type: (Any, Type[coders.Coder]) -> None
    if not isinstance(typehint_coder_class, type):
      raise TypeError(
          'Coder registration requires a coder class object. '
          'Received %r instead.' % typehint_coder_class)
    if typehint_type not in self.custom_types:
      self.custom_types.append(typehint_type)
    self._register_coder_internal(typehint_type, typehint_coder_class)

  def get_coder(self, typehint):
    # type: (Any) -> coders.Coder
    coder = self._coders.get(
        typehint.__class__
        if isinstance(typehint, typehints.TypeConstraint) else typehint,
        None)
    if isinstance(typehint, typehints.TypeConstraint) and coder is not None:
      return coder.from_type_hint(typehint, self)
    if coder is None:
      # We use the fallback coder when there is no coder registered for a
      # typehint. For example a user defined class with no coder specified.
      if not hasattr(self, '_fallback_coder'):
        raise RuntimeError(
            'Coder registry has no fallback coder. This can happen if the '
            'fast_coders module could not be imported.')
      if isinstance(typehint, typehints.IterableTypeConstraint):
        return coders.IterableCoder.from_type_hint(typehint, self)
      elif isinstance(typehint, typehints.ListConstraint):
        return coders.ListCoder.from_type_hint(typehint, self)
      elif typehint is None:
        # In some old code, None is used for Any.
        # TODO(robertwb): Clean this up.
        pass
      elif typehint is object or typehint == typehints.Any:
        # We explicitly want the fallback coder.
        pass
      elif isinstance(typehint, typehints.TypeVariable):
        # TODO(robertwb): Clean this up when type inference is fully enabled.
        pass
      else:
        # TODO(robertwb): Re-enable this warning when it's actionable.
        # warnings.warn('Using fallback coder for typehint: %r.' % typehint)
        pass
      coder = self._fallback_coder
    return coder.from_type_hint(typehint, self)

  def get_custom_type_coder_tuples(self, types):
    """Returns type/coder tuples for all custom types passed in."""
    return [(t, self._coders[t]) for t in types if t in self.custom_types]

  def verify_deterministic(self, key_coder, op_name, silent=True):
    if not key_coder.is_deterministic():
      error_msg = (
          'The key coder "%s" for %s '
          'is not deterministic. This may result in incorrect '
          'pipeline output. This can be fixed by adding a type '
          'hint to the operation preceding the GroupByKey step, '
          'and for custom key classes, by writing a '
          'deterministic custom Coder. Please see the '
          'documentation for more details.' % (key_coder, op_name))
      return key_coder.as_deterministic_coder(op_name, error_msg)
    else:
      return key_coder


class FirstOf(object):
  """For internal use only; no backwards-compatibility guarantees.

  A class used to get the first matching coder from a list of coders."""
  def __init__(self, coders):
    # type: (Iterable[Type[coders.Coder]]) -> None
    self._coders = coders

  def from_type_hint(self, typehint, registry):
    messages = []
    for coder in self._coders:
      try:
        return coder.from_type_hint(typehint, registry)
      except Exception as e:
        msg = (
            '%s could not provide a Coder for type %s: %s' %
            (coder, typehint, e))
        messages.append(msg)

    raise ValueError(
        'Cannot provide coder for %s: %s' % (typehint, ';'.join(messages)))


registry = CoderRegistry()<|MERGE_RESOLUTION|>--- conflicted
+++ resolved
@@ -94,10 +94,7 @@
     self._register_coder_internal(bool, coders.BooleanCoder)
     self._register_coder_internal(str, coders.StrUtf8Coder)
     self._register_coder_internal(typehints.TupleConstraint, coders.TupleCoder)
-<<<<<<< HEAD
-=======
     self._register_coder_internal(typehints.DictConstraint, coders.MapCoder)
->>>>>>> b10590cc
     # Default fallback coders applied in that order until the first matching
     # coder found.
     default_fallback_coders = [coders.ProtoCoder, coders.FastPrimitivesCoder]
