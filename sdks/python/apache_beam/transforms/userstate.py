#
# Licensed to the Apache Software Foundation (ASF) under one or more
# contributor license agreements.  See the NOTICE file distributed with
# this work for additional information regarding copyright ownership.
# The ASF licenses this file to You under the Apache License, Version 2.0
# (the "License"); you may not use this file except in compliance with
# the License.  You may obtain a copy of the License at
#
#    http://www.apache.org/licenses/LICENSE-2.0
#
# Unless required by applicable law or agreed to in writing, software
# distributed under the License is distributed on an "AS IS" BASIS,
# WITHOUT WARRANTIES OR CONDITIONS OF ANY KIND, either express or implied.
# See the License for the specific language governing permissions and
# limitations under the License.
#

"""User-facing interfaces for the Beam State and Timer APIs.

Experimental; no backwards-compatibility guarantees.
"""

# pytype: skip-file
# mypy: disallow-untyped-defs

<<<<<<< HEAD
from __future__ import absolute_import

=======
>>>>>>> b10590cc
import collections
import types
from typing import TYPE_CHECKING
from typing import Any
from typing import Callable
from typing import Dict
from typing import Iterable
from typing import NamedTuple
from typing import Optional
from typing import Set
from typing import Tuple
from typing import TypeVar

from apache_beam.coders import Coder
from apache_beam.coders import coders
from apache_beam.portability.api import beam_runner_api_pb2
from apache_beam.transforms.timeutil import TimeDomain

if TYPE_CHECKING:
  from apache_beam.runners.pipeline_context import PipelineContext
  from apache_beam.transforms.core import CombineFn, DoFn
  from apache_beam.utils import windowed_value
  from apache_beam.utils.timestamp import Timestamp

CallableT = TypeVar('CallableT', bound=Callable)


class StateSpec(object):
  """Specification for a user DoFn state cell."""
  def __init__(self, name, coder):
    # type: (str, Coder) -> None
    if not isinstance(name, str):
      raise TypeError("name is not a string")
    if not isinstance(coder, Coder):
      raise TypeError("coder is not of type Coder")
    self.name = name
    self.coder = coder

  def __repr__(self):
    # type: () -> str
    return '%s(%s)' % (self.__class__.__name__, self.name)

  def to_runner_api(self, context):
    # type: (PipelineContext) -> beam_runner_api_pb2.StateSpec
    raise NotImplementedError


class ReadModifyWriteStateSpec(StateSpec):
  """Specification for a user DoFn value state cell."""
  def to_runner_api(self, context):
    # type: (PipelineContext) -> beam_runner_api_pb2.StateSpec
    return beam_runner_api_pb2.StateSpec(
        read_modify_write_spec=beam_runner_api_pb2.ReadModifyWriteStateSpec(
            coder_id=context.coders.get_id(self.coder)))


class BagStateSpec(StateSpec):
  """Specification for a user DoFn bag state cell."""
  def to_runner_api(self, context):
    # type: (PipelineContext) -> beam_runner_api_pb2.StateSpec
    return beam_runner_api_pb2.StateSpec(
        bag_spec=beam_runner_api_pb2.BagStateSpec(
            element_coder_id=context.coders.get_id(self.coder)))


class SetStateSpec(StateSpec):
  """Specification for a user DoFn Set State cell"""
  def to_runner_api(self, context):
    # type: (PipelineContext) -> beam_runner_api_pb2.StateSpec
    return beam_runner_api_pb2.StateSpec(
        set_spec=beam_runner_api_pb2.SetStateSpec(
            element_coder_id=context.coders.get_id(self.coder)))


class CombiningValueStateSpec(StateSpec):
  """Specification for a user DoFn combining value state cell."""
  def __init__(self, name, coder=None, combine_fn=None):
    # type: (str, Optional[Coder], Any) -> None

    """Initialize the specification for CombiningValue state.

    CombiningValueStateSpec(name, combine_fn) -> Coder-inferred combining value
      state spec.
    CombiningValueStateSpec(name, coder, combine_fn) -> Combining value state
      spec with coder and combine_fn specified.

    Args:
      name (str): The name by which the state is identified.
      coder (Coder): Coder specifying how to encode the values to be combined.
        May be inferred.
      combine_fn (``CombineFn`` or ``callable``): Function specifying how to
        combine the values passed to state.
    """
    # Avoid circular import.
    from apache_beam.transforms.core import CombineFn
    # We want the coder to be optional, but unfortunately it comes
    # before the non-optional combine_fn parameter, which we can't
    # change for backwards compatibility reasons.
    #
    # Instead, allow it to be omitted (by either passing two arguments
    # or combine_fn by keyword.)
    if combine_fn is None:
      if coder is None:
        raise ValueError('combine_fn must be provided')
      else:
        coder, combine_fn = None, coder
    self.combine_fn = CombineFn.maybe_from_callable(combine_fn)
    # The coder here should be for the accumulator type of the given CombineFn.
    if coder is None:
      coder = self.combine_fn.get_accumulator_coder()

    super(CombiningValueStateSpec, self).__init__(name, coder)

  def to_runner_api(self, context):
    # type: (PipelineContext) -> beam_runner_api_pb2.StateSpec
    return beam_runner_api_pb2.StateSpec(
        combining_spec=beam_runner_api_pb2.CombiningStateSpec(
            combine_fn=self.combine_fn.to_runner_api(context),
            accumulator_coder_id=context.coders.get_id(self.coder)))


# TODO(BEAM-9562): Update Timer to have of() and clear() APIs.
Timer = NamedTuple(
    'Timer',
    [
        ('user_key', Any),
        ('dynamic_timer_tag', str),
        ('windows', Tuple['windowed_value.BoundedWindow', ...]),
        ('clear_bit', bool),
        ('fire_timestamp', Optional['Timestamp']),
        ('hold_timestamp', Optional['Timestamp']),
        ('paneinfo', Optional['windowed_value.PaneInfo']),
    ])


# TODO(BEAM-9562): Plumb through actual key_coder and window_coder.
class TimerSpec(object):
  """Specification for a user stateful DoFn timer."""
  prefix = "ts-"

  def __init__(self, name, time_domain):
    # type: (str, str) -> None
    self.name = self.prefix + name
    if time_domain not in (TimeDomain.WATERMARK, TimeDomain.REAL_TIME):
      raise ValueError('Unsupported TimeDomain: %r.' % (time_domain, ))
    self.time_domain = time_domain
    self._attached_callback = None  # type: Optional[Callable]

  def __repr__(self):
    # type: () -> str
    return '%s(%s)' % (self.__class__.__name__, self.name)

  def to_runner_api(self, context, key_coder, window_coder):
    # type: (PipelineContext, Coder, Coder) -> beam_runner_api_pb2.TimerFamilySpec
    return beam_runner_api_pb2.TimerFamilySpec(
        time_domain=TimeDomain.to_runner_api(self.time_domain),
        timer_family_coder_id=context.coders.get_id(
            coders._TimerCoder(key_coder, window_coder)))


def on_timer(timer_spec):
  # type: (TimerSpec) -> Callable[[CallableT], CallableT]

  """Decorator for timer firing DoFn method.

  This decorator allows a user to specify an on_timer processing method
  in a stateful DoFn.  Sample usage::

    class MyDoFn(DoFn):
      TIMER_SPEC = TimerSpec('timer', TimeDomain.WATERMARK)

      @on_timer(TIMER_SPEC)
      def my_timer_expiry_callback(self):
        logging.info('Timer expired!')
  """

  if not isinstance(timer_spec, TimerSpec):
    raise ValueError('@on_timer decorator expected TimerSpec.')

  def _inner(method):
    # type: (CallableT) -> CallableT
    if not callable(method):
      raise ValueError('@on_timer decorator expected callable.')
    if timer_spec._attached_callback:
      raise ValueError(
          'Multiple on_timer callbacks registered for %r.' % timer_spec)
    timer_spec._attached_callback = method
    return method

  return _inner


def get_dofn_specs(dofn):
  # type: (DoFn) -> Tuple[Set[StateSpec], Set[TimerSpec]]

  """Gets the state and timer specs for a DoFn, if any.

  Args:
    dofn (apache_beam.transforms.core.DoFn): The DoFn instance to introspect for
      timer and state specs.
  """

  # Avoid circular import.
  from apache_beam.runners.common import MethodWrapper
  from apache_beam.transforms.core import _DoFnParam
  from apache_beam.transforms.core import _StateDoFnParam
  from apache_beam.transforms.core import _TimerDoFnParam

  all_state_specs = set()
  all_timer_specs = set()

  # Validate params to process(), start_bundle(), finish_bundle() and to
  # any on_timer callbacks.
  for method_name in dir(dofn):
    if not isinstance(getattr(dofn, method_name, None), types.MethodType):
      continue
    method = MethodWrapper(dofn, method_name)
    param_ids = [
        d.param_id for d in method.defaults if isinstance(d, _DoFnParam)
    ]
    if len(param_ids) != len(set(param_ids)):
      raise ValueError(
          'DoFn %r has duplicate %s method parameters: %s.' %
          (dofn, method_name, param_ids))
    for d in method.defaults:
      if isinstance(d, _StateDoFnParam):
        all_state_specs.add(d.state_spec)
      elif isinstance(d, _TimerDoFnParam):
        all_timer_specs.add(d.timer_spec)

  return all_state_specs, all_timer_specs


def is_stateful_dofn(dofn):
  # type: (DoFn) -> bool

  """Determines whether a given DoFn is a stateful DoFn."""

  # A Stateful DoFn is a DoFn that uses user state or timers.
  all_state_specs, all_timer_specs = get_dofn_specs(dofn)
  return bool(all_state_specs or all_timer_specs)


def validate_stateful_dofn(dofn):
  # type: (DoFn) -> None

  """Validates the proper specification of a stateful DoFn."""

  # Get state and timer specs.
  all_state_specs, all_timer_specs = get_dofn_specs(dofn)

  # Reject DoFns that have multiple state or timer specs with the same name.
  if len(all_state_specs) != len(set(s.name for s in all_state_specs)):
    raise ValueError(
        'DoFn %r has multiple StateSpecs with the same name: %s.' %
        (dofn, all_state_specs))
  if len(all_timer_specs) != len(set(s.name for s in all_timer_specs)):
    raise ValueError(
        'DoFn %r has multiple TimerSpecs with the same name: %s.' %
        (dofn, all_timer_specs))

  # Reject DoFns that use timer specs without corresponding timer callbacks.
  for timer_spec in all_timer_specs:
    if not timer_spec._attached_callback:
      raise ValueError((
          'DoFn %r has a TimerSpec without an associated on_timer '
          'callback: %s.') % (dofn, timer_spec))
    method_name = timer_spec._attached_callback.__name__
    if (timer_spec._attached_callback != getattr(dofn, method_name,
                                                 None).__func__):
      raise ValueError((
          'The on_timer callback for %s is not the specified .%s method '
          'for DoFn %r (perhaps it was overwritten?).') %
                       (timer_spec, method_name, dofn))


class BaseTimer(object):
  def clear(self, dynamic_timer_tag=''):
    # type: (str) -> None
    raise NotImplementedError

  def set(self, timestamp, dynamic_timer_tag=''):
    # type: (Timestamp, str) -> None
    raise NotImplementedError


_TimerTuple = collections.namedtuple('timer_tuple', ('cleared', 'timestamp'))


class RuntimeTimer(BaseTimer):
  """Timer interface object passed to user code."""
  def __init__(self) -> None:
    self._timer_recordings = {}  # type: Dict[str, _TimerTuple]
    self._cleared = False
    self._new_timestamp = None  # type: Optional[Timestamp]

  def clear(self, dynamic_timer_tag=''):
    # type: (str) -> None
    self._timer_recordings[dynamic_timer_tag] = _TimerTuple(
        cleared=True, timestamp=None)

  def set(self, timestamp, dynamic_timer_tag=''):
    # type: (Timestamp, str) -> None
    self._timer_recordings[dynamic_timer_tag] = _TimerTuple(
        cleared=False, timestamp=timestamp)


class RuntimeState(object):
  """State interface object passed to user code."""
  def prefetch(self):
    # type: () -> None
    # The default implementation here does nothing.
    pass

  def finalize(self):
    # type: () -> None
    pass


class ReadModifyWriteRuntimeState(RuntimeState):
  def read(self):
    # type: () -> Any
    raise NotImplementedError(type(self))

  def write(self, value):
    # type: (Any) -> None
    raise NotImplementedError(type(self))

  def clear(self):
    # type: () -> None
    raise NotImplementedError(type(self))

  def commit(self):
    # type: () -> None
    raise NotImplementedError(type(self))


class AccumulatingRuntimeState(RuntimeState):
  def read(self):
    # type: () -> Iterable[Any]
    raise NotImplementedError(type(self))

  def add(self, value):
    # type: (Any) -> None
    raise NotImplementedError(type(self))

  def clear(self):
    # type: () -> None
    raise NotImplementedError(type(self))

  def commit(self):
    # type: () -> None
    raise NotImplementedError(type(self))


class BagRuntimeState(AccumulatingRuntimeState):
  """Bag state interface object passed to user code."""


class SetRuntimeState(AccumulatingRuntimeState):
  """Set state interface object passed to user code."""


class CombiningValueRuntimeState(AccumulatingRuntimeState):
  """Combining value state interface object passed to user code."""


class UserStateContext(object):
  """Wrapper allowing user state and timers to be accessed by a DoFnInvoker."""
  def get_timer(self,
                timer_spec,  # type: TimerSpec
                key,  # type: Any
                window,  # type: windowed_value.BoundedWindow
                timestamp,  # type: Timestamp
                pane,  # type: windowed_value.PaneInfo
               ):
    # type: (...) -> BaseTimer
    raise NotImplementedError(type(self))

  def get_state(self,
                state_spec,  # type: StateSpec
                key,  # type: Any
                window,  # type: windowed_value.BoundedWindow
               ):
    # type: (...) -> RuntimeState
    raise NotImplementedError(type(self))

  def commit(self):
    # type: () -> None
    raise NotImplementedError(type(self))<|MERGE_RESOLUTION|>--- conflicted
+++ resolved
@@ -23,11 +23,6 @@
 # pytype: skip-file
 # mypy: disallow-untyped-defs
 
-<<<<<<< HEAD
-from __future__ import absolute_import
-
-=======
->>>>>>> b10590cc
 import collections
 import types
 from typing import TYPE_CHECKING
