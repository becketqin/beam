#
# Licensed to the Apache Software Foundation (ASF) under one or more
# contributor license agreements.  See the NOTICE file distributed with
# this work for additional information regarding copyright ownership.
# The ASF licenses this file to You under the Apache License, Version 2.0
# (the "License"); you may not use this file except in compliance with
# the License.  You may obtain a copy of the License at
#
#    http://www.apache.org/licenses/LICENSE-2.0
#
# Unless required by applicable law or agreed to in writing, software
# distributed under the License is distributed on an "AS IS" BASIS,
# WITHOUT WARRANTIES OR CONDITIONS OF ANY KIND, either express or implied.
# See the License for the specific language governing permissions and
# limitations under the License.
#

"""Implementation of ``DataChannel``s to communicate across the data plane."""

# pytype: skip-file
# mypy: disallow-untyped-defs

from __future__ import absolute_import
from __future__ import division
from __future__ import print_function

import abc
import collections
import logging
import queue
import sys
import threading
import time
from builtins import object
from builtins import range
from typing import TYPE_CHECKING
from typing import Any
from typing import Callable
from typing import DefaultDict
from typing import Dict
from typing import Iterable
from typing import Iterator
from typing import List
from typing import Mapping
from typing import Optional
from typing import Set
from typing import Tuple
from typing import Type
from typing import Union

import grpc
from future.utils import raise_
from future.utils import with_metaclass

from apache_beam.coders import coder_impl
from apache_beam.portability.api import beam_fn_api_pb2
from apache_beam.portability.api import beam_fn_api_pb2_grpc
from apache_beam.runners.worker.channel_factory import GRPCChannelFactory
from apache_beam.runners.worker.token_auth_interceptor import TokenAuthInterceptor
from apache_beam.runners.worker.worker_id_interceptor import WorkerIdInterceptor

if TYPE_CHECKING:
  # TODO(BEAM-9372): move this out of the TYPE_CHECKING scope when we drop
  #  support for python < 3.5.3
  from types import TracebackType
  ExcInfo = Tuple[Type[BaseException], BaseException, TracebackType]
  OptExcInfo = Union[ExcInfo, Tuple[None, None, None]]
  # TODO: move this out of the TYPE_CHECKING scope when we drop support for
  #  python < 3.6
  from typing import Collection  # pylint: disable=ungrouped-imports
  import apache_beam.coders.slow_stream
  OutputStream = apache_beam.coders.slow_stream.OutputStream
  DataOrTimers = \
    Union[beam_fn_api_pb2.Elements.Data, beam_fn_api_pb2.Elements.Timers]
else:
  OutputStream = type(coder_impl.create_OutputStream())

# This module is experimental. No backwards-compatibility guarantees.

_LOGGER = logging.getLogger(__name__)

_DEFAULT_SIZE_FLUSH_THRESHOLD = 10 << 20  # 10MB
_DEFAULT_TIME_FLUSH_THRESHOLD_MS = 0  # disable time-based flush by default


class ClosableOutputStream(OutputStream):
  """A Outputstream for use with CoderImpls that has a close() method."""
  def __init__(
      self,
      close_callback=None  # type: Optional[Callable[[bytes], None]]
  ):
    # type: (...) -> None
    super(ClosableOutputStream, self).__init__()
    self._close_callback = close_callback

  def close(self):
    # type: () -> None
    if self._close_callback:
      self._close_callback(self.get())

  def maybe_flush(self):
    # type: () -> None
    pass

  def flush(self):
    # type: () -> None
    pass

  @staticmethod
  def create(close_callback,  # type: Optional[Callable[[bytes], None]]
             flush_callback,  # type: Optional[Callable[[bytes], None]]
             data_buffer_time_limit_ms  # type: int
            ):
    # type: (...) -> ClosableOutputStream
    if data_buffer_time_limit_ms > 0:
      return TimeBasedBufferingClosableOutputStream(
          close_callback,
          flush_callback=flush_callback,
          time_flush_threshold_ms=data_buffer_time_limit_ms)
    else:
      return SizeBasedBufferingClosableOutputStream(
          close_callback, flush_callback=flush_callback)


class SizeBasedBufferingClosableOutputStream(ClosableOutputStream):
  """A size-based buffering OutputStream."""

  def __init__(self,
               close_callback=None,  # type: Optional[Callable[[bytes], None]]
               flush_callback=None,  # type: Optional[Callable[[bytes], None]]
               size_flush_threshold=_DEFAULT_SIZE_FLUSH_THRESHOLD  # type: int
              ):
    super(SizeBasedBufferingClosableOutputStream, self).__init__(close_callback)
    self._flush_callback = flush_callback
    self._size_flush_threshold = size_flush_threshold

  # This must be called explicitly to avoid flushing partial elements.
  def maybe_flush(self):
    # type: () -> None
    if self.size() > self._size_flush_threshold:
      self.flush()

  def flush(self):
    # type: () -> None
    if self._flush_callback:
      self._flush_callback(self.get())
      self._clear()


class TimeBasedBufferingClosableOutputStream(
    SizeBasedBufferingClosableOutputStream):
  """A buffering OutputStream with both time-based and size-based."""
  _periodic_flusher = None  # type: Optional[PeriodicThread]

  def __init__(
      self,
      close_callback=None,  # type: Optional[Callable[[bytes], None]]
      flush_callback=None,  # type: Optional[Callable[[bytes], None]]
      size_flush_threshold=_DEFAULT_SIZE_FLUSH_THRESHOLD,  # type: int
      time_flush_threshold_ms=_DEFAULT_TIME_FLUSH_THRESHOLD_MS  # type: int
  ):
    # type: (...) -> None
    super(TimeBasedBufferingClosableOutputStream,
          self).__init__(close_callback, flush_callback, size_flush_threshold)
    assert time_flush_threshold_ms > 0
    self._time_flush_threshold_ms = time_flush_threshold_ms
    self._flush_lock = threading.Lock()
    self._schedule_lock = threading.Lock()
    self._closed = False
    self._schedule_periodic_flush()

  def flush(self):
    # type: () -> None
    with self._flush_lock:
      super(TimeBasedBufferingClosableOutputStream, self).flush()

  def close(self):
    # type: () -> None
    with self._schedule_lock:
      self._closed = True
      if self._periodic_flusher:
        self._periodic_flusher.cancel()
        self._periodic_flusher = None
    super(TimeBasedBufferingClosableOutputStream, self).close()

  def _schedule_periodic_flush(self):
    # type: () -> None
    def _flush():
      # type: () -> None
      with self._schedule_lock:
        if not self._closed:
          self.flush()

    self._periodic_flusher = PeriodicThread(
        self._time_flush_threshold_ms / 1000.0, _flush)
    self._periodic_flusher.daemon = True
    self._periodic_flusher.start()


class PeriodicThread(threading.Thread):
  """Call a function periodically with the specified number of seconds"""
  def __init__(self,
               interval,  # type: float
               function,  # type: Callable
               args=None,  # type: Optional[Iterable]
               kwargs=None  # type: Optional[Mapping[str, Any]]
              ):
    # type: (...) -> None
    threading.Thread.__init__(self)
    self._interval = interval
    self._function = function
    self._args = args if args is not None else []
    self._kwargs = kwargs if kwargs is not None else {}
    self._finished = threading.Event()

  def run(self):
    # type: () -> None
    next_call = time.time() + self._interval
    while not self._finished.wait(next_call - time.time()):
      next_call = next_call + self._interval
      self._function(*self._args, **self._kwargs)

  def cancel(self):
    # type: () -> None

    """Stop the thread if it hasn't finished yet."""
    self._finished.set()


class DataChannel(with_metaclass(abc.ABCMeta, object)):  # type: ignore[misc]
  """Represents a channel for reading and writing data over the data plane.

  Read data and timer from this channel with the input_elements method::

    for elements_data in data_channel.input_elements(
        instruction_id, transform_ids, timers):
      [process elements_data]

  Write data to this channel using the output_stream method::

    out1 = data_channel.output_stream(instruction_id, transform_id)
    out1.write(...)
    out1.close()

  Write timer to this channel using the output_timer_stream method::

    out1 = data_channel.output_timer_stream(instruction_id,
                                            transform_id,
                                            timer_family_id)
    out1.write(...)
    out1.close()

  When all data/timer for all instructions is written, close the channel::

    data_channel.close()
  """
  @abc.abstractmethod
  def input_elements(self,
                     instruction_id,  # type: str
                     expected_inputs,  # type: Collection[Union[str, Tuple[str, str]]]
                     abort_callback=None  # type: Optional[Callable[[], bool]]
                    ):
    # type: (...) -> Iterator[DataOrTimers]

    """Returns an iterable of all Element.Data and Element.Timers bundles for
    instruction_id.

    This iterable terminates only once the full set of data has been recieved
    for each of the expected transforms. It may block waiting for more data.

    Args:
        instruction_id: which instruction the results must belong to
        expected_inputs: which transforms to wait on for completion
        abort_callback: a callback to invoke if blocking returning whether
            to abort before consuming all the data
    """
    raise NotImplementedError(type(self))

  @abc.abstractmethod
  def output_stream(
      self,
      instruction_id,  # type: str
      transform_id  # type: str
  ):
    # type: (...) -> ClosableOutputStream

    """Returns an output stream writing elements to transform_id.

    Args:
        instruction_id: which instruction this stream belongs to
        transform_id: the transform_id of the returned stream
    """
    raise NotImplementedError(type(self))

  @abc.abstractmethod
  def output_timer_stream(self,
                          instruction_id,  # type: str
                          transform_id,  # type: str
                          timer_family_id  # type: str
                          ):
    # type: (...) -> ClosableOutputStream

    """Returns an output stream written timers to transform_id.

    Args:
        instruction_id: which instruction this stream belongs to
        transform_id: the transform_id of the returned stream
        timer_family_id: the timer family of the written timer
    """
    raise NotImplementedError(type(self))

  @abc.abstractmethod
  def close(self):
    # type: () -> None

    """Closes this channel, indicating that all data has been written.

    Data can continue to be read.

    If this channel is shared by many instructions, should only be called on
    worker shutdown.
    """
    raise NotImplementedError(type(self))


class InMemoryDataChannel(DataChannel):
  """An in-memory implementation of a DataChannel.

  This channel is two-sided.  What is written to one side is read by the other.
  The inverse() method returns the other side of a instance.
  """
  def __init__(self, inverse=None, data_buffer_time_limit_ms=0):
    # type: (Optional[InMemoryDataChannel], int) -> None
    self._inputs = []  # type: List[DataOrTimers]
    self._data_buffer_time_limit_ms = data_buffer_time_limit_ms
    self._inverse = inverse or InMemoryDataChannel(
        self, data_buffer_time_limit_ms=data_buffer_time_limit_ms)

  def inverse(self):
    # type: () -> InMemoryDataChannel
    return self._inverse

  def input_elements(self,
      instruction_id,  # type: str
      unused_expected_inputs,   # type: Any
      abort_callback=None  # type: Optional[Callable[[], bool]]
                     ):
    # type: (...) -> Iterator[DataOrTimers]
    other_inputs = []
    for element in self._inputs:
      if element.instruction_id == instruction_id:
        if isinstance(element, beam_fn_api_pb2.Elements.Timers):
          if not element.is_last:
            yield element
        if isinstance(element, beam_fn_api_pb2.Elements.Data):
          if element.data or element.is_last:
            yield element
      else:
        other_inputs.append(element)
    self._inputs = other_inputs

  def output_timer_stream(self,
                          instruction_id,  # type: str
                          transform_id,  # type: str
                          timer_family_id  # type: str
                          ):
    # type: (...) -> ClosableOutputStream
    def add_to_inverse_output(timer):
      # type: (bytes) -> None
      if timer:
        self._inverse._inputs.append(
            beam_fn_api_pb2.Elements.Timers(
                instruction_id=instruction_id,
                transform_id=transform_id,
                timer_family_id=timer_family_id,
                timers=timer,
                is_last=False))

    def close_stream(timer):
      # type: (bytes) -> None
      add_to_inverse_output(timer)
      self._inverse._inputs.append(
          beam_fn_api_pb2.Elements.Timers(
              instruction_id=instruction_id,
              transform_id=transform_id,
              timer_family_id='',
              is_last=True))

    return ClosableOutputStream.create(
        add_to_inverse_output, close_stream, self._data_buffer_time_limit_ms)

  def output_stream(self, instruction_id, transform_id):
    # type: (str, str) -> ClosableOutputStream
    def add_to_inverse_output(data):
      # type: (bytes) -> None
      self._inverse._inputs.append(  # pylint: disable=protected-access
          beam_fn_api_pb2.Elements.Data(
              instruction_id=instruction_id,
              transform_id=transform_id,
              data=data))

    return ClosableOutputStream.create(
        add_to_inverse_output,
        add_to_inverse_output,
        self._data_buffer_time_limit_ms)

  def close(self):
    # type: () -> None
    pass


class _GrpcDataChannel(DataChannel):
  """Base class for implementing a BeamFnData-based DataChannel."""

  _WRITES_FINISHED = object()

  def __init__(self, data_buffer_time_limit_ms=0):
    # type: (int) -> None
    self._data_buffer_time_limit_ms = data_buffer_time_limit_ms
    self._to_send = queue.Queue()  # type: queue.Queue[DataOrTimers]
    self._received = collections.defaultdict(
        lambda: queue.Queue(maxsize=5)
    )  # type: DefaultDict[str, queue.Queue[DataOrTimers]]

    self._receive_lock = threading.Lock()
    self._reads_finished = threading.Event()
    self._closed = False
    self._exc_info = None  # type: Optional[OptExcInfo]

  def close(self):
    # type: () -> None
    self._to_send.put(self._WRITES_FINISHED)  # type: ignore[arg-type]
    self._closed = True

  def wait(self, timeout=None):
    # type: (Optional[int]) -> None
    self._reads_finished.wait(timeout)

  def _receiving_queue(self, instruction_id):
    # type: (str) -> queue.Queue[DataOrTimers]
    with self._receive_lock:
      return self._received[instruction_id]

  def _clean_receiving_queue(self, instruction_id):
    # type: (str) -> None
    with self._receive_lock:
      self._received.pop(instruction_id)

  def input_elements(self,
      instruction_id,  # type: str
      expected_inputs,   # type: Collection[Union[str, Tuple[str, str]]]
      abort_callback=None  # type: Optional[Callable[[], bool]]
    ):

    # type: (...) -> Iterator[DataOrTimers]

    """
    Generator to retrieve elements for an instruction_id
    input_elements should be called only once for an instruction_id

    Args:
      instruction_id(str): instruction_id for which data is read
      expected_inputs(collection): expected inputs, include both data and timer.
    """
    received = self._receiving_queue(instruction_id)
    done_inputs = set()  # type: Set[Union[str, Tuple[str, str]]]
    abort_callback = abort_callback or (lambda: False)
    try:
      while len(done_inputs) < len(expected_inputs):
        try:
          element = received.get(timeout=1)
        except queue.Empty:
          if self._closed:
            raise RuntimeError('Channel closed prematurely.')
          if abort_callback():
            return
          if self._exc_info:
            t, v, tb = self._exc_info
            raise_(t, v, tb)
        else:
          if isinstance(element, beam_fn_api_pb2.Elements.Timers):
            if element.is_last:
              done_inputs.add((element.transform_id, element.timer_family_id))
            else:
              yield element
          elif isinstance(element, beam_fn_api_pb2.Elements.Data):
            if element.is_last:
              done_inputs.add(element.transform_id)
            else:
              assert element.transform_id not in done_inputs
              yield element
          else:
            raise ValueError('Unexpected input element type %s' % type(element))
    finally:
      # Instruction_ids are not reusable so Clean queue once we are done with
      #  an instruction_id
      self._clean_receiving_queue(instruction_id)

  def output_stream(self, instruction_id, transform_id):
    # type: (str, str) -> ClosableOutputStream
    def add_to_send_queue(data):
      # type: (bytes) -> None
      if data:
        self._to_send.put(
            beam_fn_api_pb2.Elements.Data(
                instruction_id=instruction_id,
                transform_id=transform_id,
                data=data))

    def close_callback(data):
      # type: (bytes) -> None
      add_to_send_queue(data)
      # End of stream marker.
      self._to_send.put(
          beam_fn_api_pb2.Elements.Data(
              instruction_id=instruction_id,
              transform_id=transform_id,
              is_last=True))

    return ClosableOutputStream.create(
        close_callback, add_to_send_queue, self._data_buffer_time_limit_ms)

  def output_timer_stream(self,
                          instruction_id,  # type: str
                          transform_id,  # type: str
                          timer_family_id  # type: str
                          ):
    # type: (...) -> ClosableOutputStream
    def add_to_send_queue(timer):
      # type: (bytes) -> None
      if timer:
        self._to_send.put(
            beam_fn_api_pb2.Elements.Timers(
                instruction_id=instruction_id,
                transform_id=transform_id,
                timer_family_id=timer_family_id,
                timers=timer,
                is_last=False))

    def close_callback(timer):
      # type: (bytes) -> None
      add_to_send_queue(timer)
      self._to_send.put(
          beam_fn_api_pb2.Elements.Timers(
              instruction_id=instruction_id,
              transform_id=transform_id,
              timer_family_id=timer_family_id,
              is_last=True))

    return ClosableOutputStream.create(
        close_callback, add_to_send_queue, self._data_buffer_time_limit_ms)

  def _write_outputs(self):
    # type: () -> Iterator[beam_fn_api_pb2.Elements]
    stream_done = False
    while not stream_done:
      streams = [self._to_send.get()]
      try:
        # Coalesce up to 100 other items.
        for _ in range(100):
          streams.append(self._to_send.get_nowait())
      except queue.Empty:
        pass
      if streams[-1] is self._WRITES_FINISHED:
        stream_done = True
        streams.pop()
      if streams:
        data_stream = []
        timer_stream = []
        for stream in streams:
          if isinstance(stream, beam_fn_api_pb2.Elements.Timers):
            timer_stream.append(stream)
          elif isinstance(stream, beam_fn_api_pb2.Elements.Data):
            data_stream.append(stream)
          else:
            raise ValueError('Unexpected output element type %s' % type(stream))
        yield beam_fn_api_pb2.Elements(data=data_stream, timers=timer_stream)

  def _read_inputs(self, elements_iterator):
    # type: (Iterable[beam_fn_api_pb2.Elements]) -> None
    try:
      for elements in elements_iterator:
        for timer in elements.timers:
          self._receiving_queue(timer.instruction_id).put(timer)
        for data in elements.data:
          self._receiving_queue(data.instruction_id).put(data)
    except:  # pylint: disable=bare-except
      if not self._closed:
        _LOGGER.exception('Failed to read inputs in the data plane.')
        self._exc_info = sys.exc_info()
        raise
    finally:
      self._closed = True
      self._reads_finished.set()

  def set_inputs(self, elements_iterator):
    # type: (Iterable[beam_fn_api_pb2.Elements]) -> None
    reader = threading.Thread(
        target=lambda: self._read_inputs(elements_iterator),
        name='read_grpc_client_inputs')
    reader.daemon = True
    reader.start()


class GrpcClientDataChannel(_GrpcDataChannel):
  """A DataChannel wrapping the client side of a BeamFnData connection."""

  def __init__(self,
               data_stub,  # type: beam_fn_api_pb2_grpc.BeamFnDataStub
               data_buffer_time_limit_ms=0  # type: int
               ):
    # type: (...) -> None
    super(GrpcClientDataChannel, self).__init__(data_buffer_time_limit_ms)
    self.set_inputs(data_stub.Data(self._write_outputs()))


class BeamFnDataServicer(beam_fn_api_pb2_grpc.BeamFnDataServicer):
  """Implementation of BeamFnDataServicer for any number of clients"""
  def __init__(
      self,
      data_buffer_time_limit_ms=0  # type: int
  ):
    self._lock = threading.Lock()
    self._connections_by_worker_id = collections.defaultdict(
        lambda: _GrpcDataChannel(data_buffer_time_limit_ms)
    )  # type: DefaultDict[str, _GrpcDataChannel]

  def get_conn_by_worker_id(self, worker_id):
    # type: (str) -> _GrpcDataChannel
    with self._lock:
      return self._connections_by_worker_id[worker_id]

  def Data(self,
           elements_iterator,  # type: Iterable[beam_fn_api_pb2.Elements]
           context  # type: Any
          ):
    # type: (...) -> Iterator[beam_fn_api_pb2.Elements]
    worker_id = dict(context.invocation_metadata())['worker_id']
    data_conn = self.get_conn_by_worker_id(worker_id)
    data_conn.set_inputs(elements_iterator)
    for elements in data_conn._write_outputs():
      yield elements


class DataChannelFactory(with_metaclass(abc.ABCMeta, object)):  # type: ignore[misc]
  """An abstract factory for creating ``DataChannel``."""
  @abc.abstractmethod
  def create_data_channel(self, remote_grpc_port):
    # type: (beam_fn_api_pb2.RemoteGrpcPort) -> GrpcClientDataChannel

    """Returns a ``DataChannel`` from the given RemoteGrpcPort."""
    raise NotImplementedError(type(self))

  @abc.abstractmethod
  def close(self):
    # type: () -> None

    """Close all channels that this factory owns."""
    raise NotImplementedError(type(self))


class GrpcClientDataChannelFactory(DataChannelFactory):
  """A factory for ``GrpcClientDataChannel``.

  Caches the created channels by ``data descriptor url``.
  """

  def __init__(self,
               credentials=None,  # type: Any
               worker_id=None,  # type: Optional[str]
<<<<<<< HEAD
               data_buffer_time_limit_ms=0,  # type: Optional[int]
               token=None  # type: str
=======
               data_buffer_time_limit_ms=0  # type: int
>>>>>>> f2d2e17f
               ):
    # type: (...) -> None
    self._data_channel_cache = {}  # type: Dict[str, GrpcClientDataChannel]
    self._lock = threading.Lock()
    self._credentials = None
    self._worker_id = worker_id
    self._data_buffer_time_limit_ms = data_buffer_time_limit_ms
    self._token = token
    if credentials is not None:
      _LOGGER.info('Using secure channel creds.')
      self._credentials = credentials

  def create_data_channel_from_url(self, url):
    # type: (str) -> Optional[GrpcClientDataChannel]
    if not url:
      return None
    if url not in self._data_channel_cache:
      with self._lock:
        if url not in self._data_channel_cache:
          _LOGGER.info('Creating client data channel for %s', url)
          # Options to have no limits (-1) on the size of the messages
          # received or sent over the data plane. The actual buffer size
          # is controlled in a layer above.
          channel_options = [("grpc.max_receive_message_length", -1),
                             ("grpc.max_send_message_length", -1)]
          grpc_channel = None
          if self._credentials is None:
            grpc_channel = GRPCChannelFactory.insecure_channel(
                url, options=channel_options)
          else:
            grpc_channel = GRPCChannelFactory.secure_channel(
                url, self._credentials, options=channel_options)
          # Add workerId to the grpc channel
          grpc_channel = grpc.intercept_channel(
              grpc_channel, WorkerIdInterceptor(self._worker_id), TokenAuthInterceptor(self._token))
          self._data_channel_cache[url] = GrpcClientDataChannel(
              beam_fn_api_pb2_grpc.BeamFnDataStub(grpc_channel),
              self._data_buffer_time_limit_ms)

    return self._data_channel_cache[url]

  def create_data_channel(self, remote_grpc_port):
    # type: (beam_fn_api_pb2.RemoteGrpcPort) -> GrpcClientDataChannel
    url = remote_grpc_port.api_service_descriptor.url
    # TODO(BEAM-7746): this can return None if url is falsey, but this seems
    #  incorrect, as code that calls this method seems to always expect
    #  non-Optional values.
    return self.create_data_channel_from_url(url)  # type: ignore[return-value]

  def close(self):
    # type: () -> None
    _LOGGER.info('Closing all cached grpc data channels.')
    for _, channel in self._data_channel_cache.items():
      channel.close()
    self._data_channel_cache.clear()


class InMemoryDataChannelFactory(DataChannelFactory):
  """A singleton factory for ``InMemoryDataChannel``."""
  def __init__(self, in_memory_data_channel):
    # type: (GrpcClientDataChannel) -> None
    self._in_memory_data_channel = in_memory_data_channel

  def create_data_channel(self, unused_remote_grpc_port):
    # type: (beam_fn_api_pb2.RemoteGrpcPort) -> GrpcClientDataChannel
    return self._in_memory_data_channel

  def create_data_channel_from_url(self, url):
    # type: (Any) -> GrpcClientDataChannel
    return self._in_memory_data_channel

  def close(self):
    # type: () -> None
    pass<|MERGE_RESOLUTION|>--- conflicted
+++ resolved
@@ -668,12 +668,7 @@
   def __init__(self,
                credentials=None,  # type: Any
                worker_id=None,  # type: Optional[str]
-<<<<<<< HEAD
-               data_buffer_time_limit_ms=0,  # type: Optional[int]
-               token=None  # type: str
-=======
                data_buffer_time_limit_ms=0  # type: int
->>>>>>> f2d2e17f
                ):
     # type: (...) -> None
     self._data_channel_cache = {}  # type: Dict[str, GrpcClientDataChannel]
